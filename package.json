--- conflicted
+++ resolved
@@ -1,10 +1,6 @@
 {
   "name": "fixed-data-table-2",
-<<<<<<< HEAD
   "version": "1.0.0-beta.10",
-=======
-  "version": "0.8.16",
->>>>>>> f4c8e468
   "description": "A React table component designed to allow presenting thousands of rows of data.",
   "main": "main.js",
   "peerDependencies": {
