--- conflicted
+++ resolved
@@ -8,14 +8,11 @@
     "react-dom": ">=0.14.0 || ^0.14.0-beta3"
   },
   "dependencies": {
-<<<<<<< HEAD
+    "create-react-class": "^15.5.2",
     "lodash": "^4.17.4",
+    "prop-types": "^15.5.8",
     "redux": "^3.5.2",
     "reselect": "^3.0.1"
-=======
-    "create-react-class": "^15.5.2",
-    "prop-types": "^15.5.8"
->>>>>>> f4b9e15c
   },
   "devDependencies": {
     "aphrodite": "^0.5.0",
