--- conflicted
+++ resolved
@@ -42,11 +42,8 @@
     "react-docgen": "^1.2.0",
     "react-dom": "^15.3.2",
     "react-tools": "^0.12.2",
-<<<<<<< HEAD
+    "react-tooltip": "^3.2.1",
     "redux": "^3.5.2",
-=======
-    "react-tooltip": "^3.2.1",
->>>>>>> 79db9866
     "sinon": "^2.0.0-pre.2",
     "style-loader": "^0.8.3",
     "url-loader": "^0.5.5",
