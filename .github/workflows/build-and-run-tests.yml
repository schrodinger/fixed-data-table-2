# This workflow will do a clean installation of node dependencies, cache/restore them, build the source code and run tests across different versions of node.
# This workflow will be run whenever a new commit is pushed or when a PR is opened up.
# Guide: https://help.github.com/actions/language-and-framework-guides/using-nodejs-with-github-actions

name: Build and Run Tests

on:
  # run this for every push (CI)
  push:
  # also run this for PR
  pull_request:

jobs:
  build:

    runs-on: ubuntu-latest

    # run this job for every combination of given matrix variables
    strategy:
      matrix:
        node-version: [12.x, 14.x, 16.x]

    steps:

<<<<<<< HEAD
    # checkout our repo for the current commit
    - name: Check out repo
      uses: actions/checkout@v3

    # setup specified node version
    - name: Use Node.js ${{ matrix.node-version }}
      uses: actions/setup-node@v3
      with:
        node-version: ${{ matrix.node-version }}
        cache: 'yarn'

    - name: Install dependencies
      run: yarn install --frozen-lockfile # do a clean install of all of our dependencies

    # build our library to catch any build errors
    - name: Build!
      run: yarn run build

    # run all of our tests
    - name: Test!
      run: yarn test
=======
      # checkout our repo for the current commit
      - name: Check out repo
        uses: actions/checkout@v3

      # setup specified node version
      - name: Use Node.js ${{ matrix.node-version }}
        uses: actions/setup-node@v3
        with:
          node-version: ${{ matrix.node-version }}
          cache: 'yarn'

      - name: Install dependencies
        run: yarn install --frozen-lockfile # do a clean install of all of our dependencies

      # build our library to catch any build errors
      - name: Build!
        run: yarn run build-dist

      # run all of our tests
      - name: Test!
        run: yarn test
>>>>>>> 74f63bf9
<|MERGE_RESOLUTION|>--- conflicted
+++ resolved
@@ -22,29 +22,6 @@
 
     steps:
 
-<<<<<<< HEAD
-    # checkout our repo for the current commit
-    - name: Check out repo
-      uses: actions/checkout@v3
-
-    # setup specified node version
-    - name: Use Node.js ${{ matrix.node-version }}
-      uses: actions/setup-node@v3
-      with:
-        node-version: ${{ matrix.node-version }}
-        cache: 'yarn'
-
-    - name: Install dependencies
-      run: yarn install --frozen-lockfile # do a clean install of all of our dependencies
-
-    # build our library to catch any build errors
-    - name: Build!
-      run: yarn run build
-
-    # run all of our tests
-    - name: Test!
-      run: yarn test
-=======
       # checkout our repo for the current commit
       - name: Check out repo
         uses: actions/checkout@v3
@@ -61,9 +38,8 @@
 
       # build our library to catch any build errors
       - name: Build!
-        run: yarn run build-dist
+        run: yarn run build
 
       # run all of our tests
       - name: Test!
-        run: yarn test
->>>>>>> 74f63bf9
+        run: yarn test