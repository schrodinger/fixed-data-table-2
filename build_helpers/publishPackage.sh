#!/bin/bash
# example usages:
# ./publishPackage.sh
# ./publishPackage.sh --latest
# ./publishPackage.sh --beta

set -e

# Defaults that can be overridden in the CLI (except the cookie file)
export BETA=false
export LATEST=false

# Parse flags
while (( "$#" )); do
  opt=$1
  VALUE=$2
  # Make sure to shift here and any option that uses the $VALUE
  shift
  case $opt in
    --beta)
      BETA=true
      ;;

    --latest)
      LATEST=true
      ;;

    * ) # Invalid flag
      echo "Invalid flag: $opt"
      exit 192
      ;;
  esac
done

# prompt next version
current_version=$(node -p "require('./package').version")
printf "Next version (current is $current_version)? "
read next_version

if ! [[ $next_version =~ ^[0-9]\.[0-9]+\.[0-9](-.+)? ]]; then
  echo "Version must be a valid semver string, e.g. 1.0.2 or 2.3.0-beta.1"
  exit 1
fi

# npm test -- --single-run

# update references of current version to next version
echo "$(node -p "p=require('./package.json');p.version='${next_version}';JSON.stringify(p,null,2)")" > 'package.json'
sed -i.DELETEME -e "s/version = '$current_version';/version = '$next_version';/g" src/*.js
rm src/*.js.DELETEME
echo "Updated version to ${next_version}"

npm run build-dist
npm run build-npm

git add -A
git add -f dist/fixed-data-table-base.css
git add -f dist/fixed-data-table-style.css
git add -f dist/fixed-data-table.css
git add -f dist/fixed-data-table.js
git add -f dist/fixed-data-table-base.min.css
git add -f dist/fixed-data-table-style.min.css
git add -f dist/fixed-data-table.min.css
git add -f dist/fixed-data-table.min.js

read -p "Are you ready to publish? [Y/n] " -r
echo
if [[ ! $REPLY =~ ^[Yy]$ ]] && [[ ! $REPLY == "" ]]
then
  echo "Exit by user"
  exit 1
fi

git commit -m "Version $next_version"

next_ref="v$next_version"

echo "Tagging $next_version"
git tag "$next_ref"
git push origin "$next_ref"

echo "Pushing release cut"
git push

if [ $BETA = true ]; then
  echo "Publishing beta tag"
  npm publish --tag beta
else
<<<<<<< HEAD
  echo "Publishing $next_version to npm"
  npm publish --tag $next_version
=======
  echo "Publishing $next_ref to npm"
  npm publish
>>>>>>> 746d165a
fi

if [ $LATEST = true ]; then
  echo "Tagging" $next_ref "as 'latest'"
  git tag latest -f
  git push origin latest -f

  echo "Publishing latest tag to npm"
  npm publish --tag latest
fi<|MERGE_RESOLUTION|>--- conflicted
+++ resolved
@@ -86,13 +86,8 @@
   echo "Publishing beta tag"
   npm publish --tag beta
 else
-<<<<<<< HEAD
-  echo "Publishing $next_version to npm"
-  npm publish --tag $next_version
-=======
   echo "Publishing $next_ref to npm"
   npm publish
->>>>>>> 746d165a
 fi
 
 if [ $LATEST = true ]; then
