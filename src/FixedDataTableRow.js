/**
 * Copyright Schrodinger, LLC
 * All rights reserved.
 *
 * This source code is licensed under the BSD-style license found in the
 * LICENSE file in the root directory of this source tree. An additional grant
 * of patent rights can be found in the PATENTS file in the same directory.
 *
 * @providesModule FixedDataTableRow
 * @typechecks
 */

'use strict';

import React from 'React';
import PropTypes from 'prop-types';
import FixedDataTableCellGroup from 'FixedDataTableCellGroup';

import cx from 'cx';
import joinClasses from 'joinClasses';
import FixedDataTableTranslateDOMPosition from 'FixedDataTableTranslateDOMPosition';

/**
 * Component that renders the row for <FixedDataTable />.
 * This component should not be used directly by developer. Instead,
 * only <FixedDataTable /> should use the component internally.
 */
<<<<<<< HEAD
var FixedDataTableRow = React.createClass({

  propTypes: {
=======
class FixedDataTableRowImpl extends React.Component {
  static propTypes = {
>>>>>>> 38015259

    isScrolling: PropTypes.bool,

    /**
     * Array of <FixedDataTableColumn /> for the fixed columns.
     */
    fixedColumns: PropTypes.array.isRequired,

    /**
     * Height of the row.
     */
    height: PropTypes.number.isRequired,

    /**
     * The row index.
     */
    index: PropTypes.number.isRequired,

    /**
     * Array of <FixedDataTableColumn /> for the scrollable columns.
     */
    scrollableColumns: PropTypes.array.isRequired,

    /**
     * The distance between the left edge of the table and the leftmost portion
     * of the row currently visible in the table.
     */
    scrollLeft: PropTypes.number.isRequired,

    /**
     * Width of the row.
     */
    width: PropTypes.number.isRequired,

    /**
     * Fire when a row is clicked.
     */
    onClick: PropTypes.func,

    /**
     * Fire when a row is double clicked.
     */
    onDoubleClick: PropTypes.func,

    /**
     * Callback for when resizer knob (in FixedDataTableCell) is clicked
     * to initialize resizing. Please note this is only on the cells
     * in the header.
     * @param number combinedWidth
     * @param number leftOffset
     * @param number cellWidth
     * @param number|string columnKey
     * @param object event
     */
    onColumnResize: PropTypes.func,

    isColumnReordering: PropTypes.bool,
    /**
     * Callback for when reorder handle (in FixedDataTableCell) is clicked
     * to initialize reordering. Please note this is only on the cells
     * in the header.
     * @param number|string columnKey
     * @param number cellWidth
     * @param number leftOffset
     * @param object event
     */
    onColumnReorder: PropTypes.func,

    /**
     * Callback for when a cell is moved while reordering.
     * @param number distance
     */
    onColumnReorderMove: PropTypes.func,

    /**
     * Callback for when the mouse is released to complete reordering.
     * @param number distance
     */
    onColumnReorderEnd: PropTypes.func,
<<<<<<< HEAD

    /**
     * Whether the row has a bottom borer accross it
     */
    hasBottomBorder: PropTypes.bool
  },
=======
  };
>>>>>>> 38015259

  render() /*object*/ {
    var style = {
      width: this.props.width,
      height: this.props.height,
    };

    var innerHeight = this.props.height - (this.props.hasBottomBorder ? 1 : 0);

    FixedDataTableTranslateDOMPosition(style, 0, this.props.offsetTop, this._initialRender);

    var className = cx({
      'fixedDataTableRowLayout/main': true,
      'public/fixedDataTableRow/main': true,
      'public/fixedDataTableRow/highlighted': (this.props.index % 2 === 1),
      'public/fixedDataTableRow/odd': (this.props.index % 2 === 1),
      'public/fixedDataTableRow/even': (this.props.index % 2 === 0),
      'public/fixedDataTable/hasBottomBorder': this.props.hasBottomBorder,
      'fixedDataTableLayout/hasBottomBorder': this.props.hasBottomBorder,
    });
    var fixedColumnsWidth = this._getColumnsWidth(this.props.fixedColumns);
    var fixedColumns =
      <FixedDataTableCellGroup
        key="fixed_cells"
        className="fixedDataTable_fixed_cells"
        isScrolling={this.props.isScrolling}
        height={innerHeight}
        left={0}
        width={fixedColumnsWidth}
        columns={this.props.fixedColumns}
        onColumnResize={this.props.onColumnResize}
        onColumnReorder={this.props.onColumnReorder}
        onColumnReorderMove={this.props.onColumnReorderMove}
        onColumnReorderEnd={this.props.onColumnReorderEnd}
        isColumnReordering={this.props.isColumnReordering}
        columnReorderingData={this.props.columnReorderingData}
        rowHeight={innerHeight}
        rowIndex={this.props.index}
      />;
    var columnsLeftShadow = this._renderColumnsLeftShadow(fixedColumnsWidth);
    var scrollableColumns =
      <FixedDataTableCellGroup
        key="scrollable_cells"
        className="fixedDataTable_scrollable_cells"
        isScrolling={this.props.isScrolling}
        height={innerHeight}
        left={this.props.scrollLeft}
        offsetLeft={fixedColumnsWidth}
        width={this.props.width - fixedColumnsWidth}
        columns={this.props.scrollableColumns}
        onColumnResize={this.props.onColumnResize}
        onColumnReorder={this.props.onColumnReorder}
        onColumnReorderMove={this.props.onColumnReorderMove}
        onColumnReorderEnd={this.props.onColumnReorderEnd}
        isColumnReordering={this.props.isColumnReordering}
        columnReorderingData={this.props.columnReorderingData}
        rowHeight={innerHeight}
        rowIndex={this.props.index}
      />;
    var scrollableColumnsWidth = this._getColumnsWidth(this.props.scrollableColumns);
    var columnsRightShadow = this._renderColumnsRightShadow(fixedColumnsWidth + scrollableColumnsWidth);

    return (
      <div
        className={joinClasses(className, this.props.className)}
        onClick={this.props.onClick ? this._onClick : null}
        onDoubleClick={this.props.onDoubleClick ? this._onDoubleClick : null}
        onMouseDown={this.props.onMouseDown ? this._onMouseDown : null}
        onMouseEnter={this.props.onMouseEnter ? this._onMouseEnter : null}
        onMouseLeave={this.props.onMouseLeave ? this._onMouseLeave : null}
        style={style}>
        <div className={cx('fixedDataTableRowLayout/body')}>
          {fixedColumns}
          {scrollableColumns}
          {columnsLeftShadow}
        </div>
        {columnsRightShadow}
      </div>
    );
  }

  _getColumnsWidth = (/*array*/ columns) => /*number*/ {
    var width = 0;
    for (var i = 0; i < columns.length; ++i) {
      width += columns[i].props.width;
    }
    return width;
  };

  _renderColumnsLeftShadow = (/*number*/ left) => /*?object*/ {
    var className = cx({
      'fixedDataTableRowLayout/fixedColumnsDivider': left > 0,
      'fixedDataTableRowLayout/columnsShadow': this.props.scrollLeft > 0,
      'public/fixedDataTableRow/fixedColumnsDivider': left > 0,
      'public/fixedDataTableRow/columnsShadow': this.props.scrollLeft > 0,
     });
     var style = {
       left: left,
       height: this.props.height
     };
     return <div className={className} style={style} />;
   };

  _renderColumnsRightShadow = (/*number*/ totalWidth) => /*?object*/ {
    if (Math.ceil(this.props.scrollLeft + this.props.width) < Math.floor(totalWidth)) {
      var className = cx(
        'fixedDataTableRowLayout/columnsShadow',
        'fixedDataTableRowLayout/columnsRightShadow',
        'public/fixedDataTableRow/columnsShadow',
        'public/fixedDataTableRow/columnsRightShadow'
      );
      var style = {
        height: this.props.height
      };
      return <div className={className} style={style} />;
    }
  };

  _onClick = (/*object*/ event) => {
    this.props.onClick(event, this.props.index);
  };

  _onDoubleClick = (/*object*/ event) => {
    this.props.onDoubleClick(event, this.props.index);
  };

  _onMouseDown = (/*object*/ event) => {
    this.props.onMouseDown(event, this.props.index);
  };

  _onMouseEnter = (/*object*/ event) => {
    this.props.onMouseEnter(event, this.props.index);
  };

  _onMouseLeave = (/*object*/ event) => {
    this.props.onMouseLeave(event, this.props.index);
<<<<<<< HEAD
  },
});
=======
  };
}

class FixedDataTableRow extends React.Component {
  static propTypes = {

    isScrolling: PropTypes.bool,

    /**
     * Height of the row.
     */
    height: PropTypes.number.isRequired,

    /**
     * Z-index on which the row will be displayed. Used e.g. for keeping
     * header and footer in front of other rows.
     */
    zIndex: PropTypes.number,

    /**
     * The vertical position where the row should render itself
     */
    offsetTop: PropTypes.number.isRequired,

    /**
     * Width of the row.
     */
    width: PropTypes.number.isRequired,
  };

  componentWillMount() {
    this._initialRender = true;
  }

  componentDidMount() {
    this._initialRender = false;
  }

  render() /*object*/ {
    var style = {
      width: this.props.width,
      height: this.props.height,
      zIndex: (this.props.zIndex ? this.props.zIndex : 0),
    };
    FixedDataTableTranslateDOMPosition(style, 0, this.props.offsetTop, this._initialRender);

    return (
      <div
        style={style}
        className={cx('fixedDataTableRowLayout/rowWrapper')}>
        <FixedDataTableRowImpl
          {...this.props}
          offsetTop={undefined}
          zIndex={undefined}
        />
      </div>
    );
  }
}

>>>>>>> 38015259

module.exports = FixedDataTableRow;<|MERGE_RESOLUTION|>--- conflicted
+++ resolved
@@ -25,14 +25,8 @@
  * This component should not be used directly by developer. Instead,
  * only <FixedDataTable /> should use the component internally.
  */
-<<<<<<< HEAD
-var FixedDataTableRow = React.createClass({
-
-  propTypes: {
-=======
 class FixedDataTableRowImpl extends React.Component {
   static propTypes = {
->>>>>>> 38015259
 
     isScrolling: PropTypes.bool,
 
@@ -112,16 +106,12 @@
      * @param number distance
      */
     onColumnReorderEnd: PropTypes.func,
-<<<<<<< HEAD
 
     /**
      * Whether the row has a bottom borer accross it
      */
     hasBottomBorder: PropTypes.bool
-  },
-=======
-  };
->>>>>>> 38015259
+  };
 
   render() /*object*/ {
     var style = {
@@ -258,10 +248,6 @@
 
   _onMouseLeave = (/*object*/ event) => {
     this.props.onMouseLeave(event, this.props.index);
-<<<<<<< HEAD
-  },
-});
-=======
   };
 }
 
@@ -322,6 +308,4 @@
   }
 }
 
->>>>>>> 38015259
-
 module.exports = FixedDataTableRow;