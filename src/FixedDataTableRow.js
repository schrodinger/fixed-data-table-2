/**
 * Copyright Schrodinger, LLC
 * All rights reserved.
 *
 * This source code is licensed under the BSD-style license found in the
 * LICENSE file in the root directory of this source tree. An additional grant
 * of patent rights can be found in the PATENTS file in the same directory.
 *
 * @providesModule FixedDataTableRow
 * @typechecks
 */

'use strict';

import PropTypes from 'prop-types';
import React from 'react';

import cx from './vendor_upstream/stubs/cx';
import joinClasses from './vendor_upstream/core/joinClasses';

import { sumPropWidths } from './helper/widthHelper';
import FixedDataTableCellGroup from './FixedDataTableCellGroup';
import FixedDataTableTranslateDOMPosition from './FixedDataTableTranslateDOMPosition';
import { CellGroupType } from './enums/CellGroup';

// .fixedDataTableLayout/header border-bottom-width
const HEADER_BORDER_BOTTOM_WIDTH = 1;

/**
 * Component that renders the row for <FixedDataTable />.
 * This component should not be used directly by developer. Instead,
 * only <FixedDataTable /> should use the component internally.
 */
class FixedDataTableRowImpl extends React.Component {
  /**
   * The index of a row for which to fire the onMouseLeave event.
   */
  mouseLeaveIndex = null;

  static propTypes = {
    isScrolling: PropTypes.bool,

    /**
     * Array of data for the fixed columns.
     */
    fixedColumns: PropTypes.array.isRequired,

    /**
     * Array of <FixedDataTableColumn /> for the fixed columns positioned at end of the table.
     */
    fixedRightColumns: PropTypes.array.isRequired,

    /**
     * Height of the row.
     */
    height: PropTypes.number.isRequired,

    /**
     * Height of fixedDataTableCellGroupLayout/cellGroupWrapper.
     */
    cellGroupWrapperHeight: PropTypes.number,

    /**
     * Height of the content to be displayed below the row.
     */
    subRowHeight: PropTypes.number,

    /**
     * the row expanded.
     */
    rowExpanded: PropTypes.oneOfType([PropTypes.element, PropTypes.func]),

    /**
     * The row index.
     */
    index: PropTypes.number.isRequired,

    /**
     * Array of data for the scrollable columns.
     */
    scrollableColumns: PropTypes.array.isRequired,

    /**
     * The distance between the left edge of the table and the leftmost portion
     * of the row currently visible in the table.
     */
    scrollLeft: PropTypes.number.isRequired,

    /**
     * Width of the row.
     */
    width: PropTypes.number.isRequired,

    /**
     * Fire when a row is clicked.
     */
    onClick: PropTypes.func,

    /**
     * Fire when a contextual-menu is requested above a row.
     */
    onContextMenu: PropTypes.func,

    /**
     * Fire when a row is double clicked.
     */
    onDoubleClick: PropTypes.func,

    /**
     * Callback that is called when reordering has been completed
     * and columns need to be updated.
     *
     * ```
     * function(
     *   event {
     *     columnBefore: string|undefined, // the column before the new location of this one
     *     columnAfter: string|undefined,  // the column after the new location of this one
     *     reorderColumn: string,          // the column key that was just reordered
     *   }
     * )
     * ```
     */
    onColumnReorderEndCallback: PropTypes.func,

    touchEnabled: PropTypes.bool,

    /**
     * Whether the row is part of the header or footer.
     */
    isHeaderOrFooter: PropTypes.bool,

    /**
     * The value of the aria-rowindex attribute.
     */
    ariaRowIndex: PropTypes.number,

    /**
     * Whether the grid should be in RTL mode
     */
    isRTL: PropTypes.bool,

    /**
     * DOM attributes to be applied to the row.
     */
    attributes: PropTypes.object,

    /**
     * Callback that is called when resizer has been released
     * and column needs to be updated.
     *
     * Only for backward compatibility.
     *
     * Required if the isResizable property is true on any column.
     *
     * ```
     * function(
     *   newColumnWidth: number,
     *   columnKey: string,
     * )
     * ```
     */
    onColumnResizeEndCallback: PropTypes.func,

    /**
     * Whether these cells belong to the header
     */
    isHeader: PropTypes.bool,

    /**
     * Whether these cells belong to the group-header
     */
    isGroupHeader: PropTypes.bool,

    /**
     * Function to change the scroll position by interacting with the store.
     */
    scrollToX: PropTypes.func,
  };

  shouldComponentUpdate(nextProps) {
    // only skip updates while scrolling
    if (!nextProps.isScrolling) {
      return true;
    }

    // if row's visibility has changed, then update it
    if (this.props.visible !== nextProps.visible) {
      return true;
    }

    // if row is still not visible then no need to update
    if (!nextProps.visible) {
      return false;
    }

    // Only update the row if scrolling leads to a change in horizontal offsets.
    // The vertical offset is taken care of by the wrapper
    return !(
      this.props.index === nextProps.index &&
      this.props.scrollLeft === nextProps.scrollLeft
    );
  }

  render() /*object*/ {
    const subRowHeight = this.props.subRowHeight || 0;
    const style = {
      width: this.props.width,
      height: this.props.height + subRowHeight,
    };
    const className = cx({
      'fixedDataTableRowLayout/main': true,
      'public/fixedDataTableRow/main': true,
      'public/fixedDataTableRow/highlighted': this.props.index % 2 === 1,
      'public/fixedDataTableRow/odd': this.props.index % 2 === 1,
      'public/fixedDataTableRow/even': this.props.index % 2 === 0,
    });
    const fixedColumnsWidth = sumPropWidths(this.props.fixedColumns);
    let fixedColumns = (
      <FixedDataTableCellGroup
        key="fixed_cells"
        isScrolling={this.props.isScrolling}
        height={this.props.height}
        cellGroupWrapperHeight={this.props.cellGroupWrapperHeight}
        left={0}
        width={fixedColumnsWidth}
        zIndex={2}
        columns={this.props.fixedColumns}
        touchEnabled={this.props.touchEnabled}
        onColumnResizeEndCallback={this.props.onColumnResizeEndCallback}
        onColumnReorderEndCallback={this.props.onColumnReorderEndCallback}
        rowHeight={this.props.height}
        rowIndex={this.props.index}
        isHeaderOrFooter={this.props.isHeaderOrFooter}
        isHeader={this.props.isHeader}
        isGroupHeader={this.props.isGroupHeader}
        isRTL={this.props.isRTL}
<<<<<<< HEAD
        cellGroupType={CellGroupType.FIXED}
=======
        isVisible={this.props.visible}
>>>>>>> 74f63bf9
      />
    );
    const columnsLeftShadow = this._renderColumnsLeftShadow(fixedColumnsWidth);
    const fixedRightColumnsWidth = sumPropWidths(this.props.fixedRightColumns);
    const scrollbarOffset = this.props.showScrollbarY
      ? this.props.scrollbarYWidth
      : 0;
    let fixedRightColumns = (
      <FixedDataTableCellGroup
        key="fixed_right_cells"
        isScrolling={this.props.isScrolling}
        height={this.props.height}
        cellGroupWrapperHeight={this.props.cellGroupWrapperHeight}
        offsetLeft={this.props.width - fixedRightColumnsWidth - scrollbarOffset}
        width={fixedRightColumnsWidth}
        zIndex={2}
        columns={this.props.fixedRightColumns}
        touchEnabled={this.props.touchEnabled}
        onColumnResizeEndCallback={this.props.onColumnResizeEndCallback}
        onColumnReorderEndCallback={this.props.onColumnReorderEndCallback}
        rowHeight={this.props.height}
        rowIndex={this.props.index}
        isHeaderOrFooter={this.props.isHeaderOrFooter}
        isHeader={this.props.isHeader}
        isGroupHeader={this.props.isGroupHeader}
        isRTL={this.props.isRTL}
<<<<<<< HEAD
        cellGroupType={CellGroupType.FIXED_RIGHT}
=======
        isVisible={this.props.visible}
>>>>>>> 74f63bf9
      />
    );
    const fixedRightColumnsShadow = fixedRightColumnsWidth
      ? this._renderFixedRightColumnsShadow(
          this.props.width - fixedRightColumnsWidth - scrollbarOffset - 5
        )
      : null;
    const scrollableColumns = (
      <FixedDataTableCellGroup
        key="scrollable_cells"
        isScrolling={this.props.isScrolling}
        height={this.props.height}
        cellGroupWrapperHeight={this.props.cellGroupWrapperHeight}
        align="right"
        left={this.props.scrollLeft}
        offsetLeft={fixedColumnsWidth}
        width={
          this.props.width -
          fixedColumnsWidth -
          fixedRightColumnsWidth -
          scrollbarOffset
        }
        zIndex={0}
        columns={this.props.scrollableColumns}
        touchEnabled={this.props.touchEnabled}
        onColumnResizeEndCallback={this.props.onColumnResizeEndCallback}
        onColumnReorderEndCallback={this.props.onColumnReorderEndCallback}
        rowHeight={this.props.height}
        rowIndex={this.props.index}
        isHeaderOrFooter={this.props.isHeaderOrFooter}
        isHeader={this.props.isHeader}
        isGroupHeader={this.props.isGroupHeader}
        isRTL={this.props.isRTL}
<<<<<<< HEAD
        cellGroupType={CellGroupType.SCROLLABLE}
=======
        isVisible={this.props.visible}
>>>>>>> 74f63bf9
      />
    );
    const scrollableColumnsWidth = sumPropWidths(this.props.scrollableColumns);
    const columnsRightShadow = this._renderColumnsRightShadow(
      fixedColumnsWidth + scrollableColumnsWidth
    );
    const rowExpanded = this._getRowExpanded(subRowHeight);
    const rowExpandedStyle = {
      height: subRowHeight,
      top: this.props.height,
      width: this.props.width,
    };

    let scrollbarSpacer = null;
    if (this.props.showScrollbarY) {
      const spacerStyles = {
        width: scrollbarOffset,
        height: this.props.height,
        // Since the box-sizing = border-box the border on the table is included in the width
        // so we need to account for the left and right border
        left: this.props.isRTL ? 2 : this.props.width - scrollbarOffset - 2,
      };
      scrollbarSpacer = (
        <div
          style={spacerStyles}
          className={cx('public/fixedDataTable/scrollbarSpacer')}
        />
      );
    }

    return (
      <div
        className={joinClasses(className, this.props.className)}
        role={'row'}
        aria-rowindex={this.props.ariaRowIndex}
        {...this.props.attributes}
        onClick={this.props.onClick ? this._onClick : null}
        onContextMenu={this.props.onContextMenu ? this._onContextMenu : null}
        onDoubleClick={this.props.onDoubleClick ? this._onDoubleClick : null}
        onMouseDown={this.props.onMouseDown ? this._onMouseDown : null}
        onMouseUp={this.props.onMouseUp ? this._onMouseUp : null}
        onMouseEnter={
          this.props.onMouseEnter || this.props.onMouseLeave
            ? this._onMouseEnter
            : null
        }
        onMouseLeave={this.props.onMouseLeave ? this._onMouseLeave : null}
        onTouchStart={this.props.onTouchStart ? this._onTouchStart : null}
        onTouchEnd={this.props.onTouchEnd ? this._onTouchEnd : null}
        onTouchMove={this.props.onTouchMove ? this._onTouchMove : null}
        style={style}
      >
        <div className={cx('fixedDataTableRowLayout/body')}>
          {fixedColumns}
          {scrollableColumns}
          {columnsLeftShadow}
          {fixedRightColumns}
          {fixedRightColumnsShadow}
          {scrollbarSpacer}
        </div>
        {rowExpanded && (
          <div
            className={cx('fixedDataTableRowLayout/rowExpanded')}
            style={rowExpandedStyle}
          >
            {rowExpanded}
          </div>
        )}
        {columnsRightShadow}
      </div>
    );
  }

  _getRowExpanded = (/*number*/ subRowHeight) => /*?object*/ {
    if (this.props.rowExpanded) {
      const rowExpandedProps = {
        rowIndex: this.props.index,
        height: subRowHeight,
        width: this.props.width,
      };

      let rowExpanded;
      if (React.isValidElement(this.props.rowExpanded)) {
        rowExpanded = React.cloneElement(
          this.props.rowExpanded,
          rowExpandedProps
        );
      } else if (typeof this.props.rowExpanded === 'function') {
        rowExpanded = this.props.rowExpanded(rowExpandedProps);
      }

      return rowExpanded;
    }
  };

  _renderColumnsLeftShadow = (/*number*/ left) => /*?object*/ {
    const className = cx({
      'fixedDataTableRowLayout/fixedColumnsDivider': left > 0,
      'fixedDataTableRowLayout/columnsShadow': this.props.scrollLeft > 0,
      'public/fixedDataTableRow/fixedColumnsDivider': left > 0,
      'public/fixedDataTableRow/columnsShadow': this.props.scrollLeft > 0,
    });
    const dividerHeight = this.props.cellGroupWrapperHeight
      ? this.props.cellGroupWrapperHeight - HEADER_BORDER_BOTTOM_WIDTH
      : this.props.height;
    const style = {
      left,
      height: dividerHeight,
    };
    if (this.props.isRTL) {
      style.right = left;
      style.left = 'auto';
    }
    return <div className={className} style={style} />;
  };

  _renderFixedRightColumnsShadow = (/*number*/ left) => /*?object*/ {
    const className = cx(
      'fixedDataTableRowLayout/columnsShadow',
      'fixedDataTableRowLayout/columnsRightShadow',
      'fixedDataTableRowLayout/fixedColumnsDivider',
      'public/fixedDataTableRow/columnsShadow',
      'public/fixedDataTableRow/columnsRightShadow',
      'public/fixedDataTableRow/fixedColumnsDivider'
    );
    const style = {
      height: this.props.height,
      left,
    };
    if (this.props.isRTL) {
      style.right = left;
      style.left = 'auto';
    }
    return <div className={className} style={style} />;
  };

  _renderColumnsRightShadow = (/*number*/ totalWidth) => /*?object*/ {
    if (
      Math.ceil(this.props.scrollLeft + this.props.width) <
      Math.floor(totalWidth)
    ) {
      const className = cx(
        'fixedDataTableRowLayout/columnsShadow',
        'fixedDataTableRowLayout/columnsRightShadow',
        'public/fixedDataTableRow/columnsShadow',
        'public/fixedDataTableRow/columnsRightShadow'
      );
      const style = {
        height: this.props.height,
      };
      return <div className={className} style={style} />;
    }
  };

  _onClick = (/*object*/ event) => {
    this.props.onClick(event, this.props.index);
  };

  _onContextMenu = (/*object*/ event) => {
    this.props.onContextMenu(event, this.props.index);
  };

  _onDoubleClick = (/*object*/ event) => {
    this.props.onDoubleClick(event, this.props.index);
  };

  _onMouseUp = (/*object*/ event) => {
    this.props.onMouseUp(event, this.props.index);
  };

  _onMouseDown = (/*object*/ event) => {
    this.props.onMouseDown(event, this.props.index);
  };

  _onMouseEnter = (/*object*/ event) => {
    /**
     * This is necessary so that onMouseLeave is fired with the initial
     * row index since this row could be updated with a different index
     * when scrolling.
     */
    this.mouseLeaveIndex = this.props.index;
    if (this.props.onMouseEnter) {
      this.props.onMouseEnter(event, this.props.index);
    }
  };

  _onMouseLeave = (/*object*/ event) => {
    if (this.mouseLeaveIndex === null) {
      this.mouseLeaveIndex = this.props.index;
    }
    this.props.onMouseLeave(event, this.mouseLeaveIndex);
    this.mouseLeaveIndex = null;
  };

  _onTouchStart = (/*object*/ event) => {
    this.props.onTouchStart(event, this.props.index);
  };

  _onTouchEnd = (/*object*/ event) => {
    this.props.onTouchEnd(event, this.props.index);
  };

  _onTouchMove = (/*object*/ event) => {
    this.props.onTouchMove(event, this.props.index);
  };
}

class FixedDataTableRow extends React.Component {
  static propTypes = {
    isScrolling: PropTypes.bool,

    /**
     * Height of the row.
     */
    height: PropTypes.number.isRequired,

    /**
     * Z-index on which the row will be displayed. Used e.g. for keeping
     * header and footer in front of other rows.
     */
    zIndex: PropTypes.number,

    /**
     * The vertical position where the row should render itself
     */
    offsetTop: PropTypes.number.isRequired,

    /**
     * Pass false to hide the row via CSS
     */
    visible: PropTypes.bool.isRequired,

    /**
     * Width of the row.
     */
    width: PropTypes.number.isRequired,
  };

  constructor(props) {
    super(props);
    this._initialRender = true;
  }

  componentDidMount() {
    this._initialRender = false;
  }

  shouldComponentUpdate(nextProps) {
    // only skip updates while scrolling
    if (!nextProps.isScrolling) {
      return true;
    }

    // if row's visibility has changed, then update it
    if (this.props.visible !== nextProps.visible) {
      return true;
    }

    // if row is still not visible then no need to update
    if (!nextProps.visible) {
      return false;
    }

    // if offsets haven't changed for the same row while scrolling, then skip update
    return !(
      nextProps.isScrolling &&
      this.props.index === nextProps.index &&
      this.props.offsetTop === nextProps.offsetTop &&
      this.props.scrollLeft === nextProps.scrollLeft
    );
  }

  render() /*object*/ {
    const { offsetTop, zIndex, ...rowProps } = this.props;

    const style = {
      width: this.props.width,
      height: this.props.height,
      zIndex: zIndex ? zIndex : 0,
      visibility: rowProps.visible ? 'visible' : 'hidden',
    };
    FixedDataTableTranslateDOMPosition(
      style,
      0,
      offsetTop,
      this._initialRender,
      this.props.isRTL
    );

    return (
      <div style={style} className={cx('fixedDataTableRowLayout/rowWrapper')}>
        <FixedDataTableRowImpl {...rowProps} />
      </div>
    );
  }
}

export default FixedDataTableRow;<|MERGE_RESOLUTION|>--- conflicted
+++ resolved
@@ -234,11 +234,8 @@
         isHeader={this.props.isHeader}
         isGroupHeader={this.props.isGroupHeader}
         isRTL={this.props.isRTL}
-<<<<<<< HEAD
         cellGroupType={CellGroupType.FIXED}
-=======
         isVisible={this.props.visible}
->>>>>>> 74f63bf9
       />
     );
     const columnsLeftShadow = this._renderColumnsLeftShadow(fixedColumnsWidth);
@@ -265,11 +262,8 @@
         isHeader={this.props.isHeader}
         isGroupHeader={this.props.isGroupHeader}
         isRTL={this.props.isRTL}
-<<<<<<< HEAD
         cellGroupType={CellGroupType.FIXED_RIGHT}
-=======
         isVisible={this.props.visible}
->>>>>>> 74f63bf9
       />
     );
     const fixedRightColumnsShadow = fixedRightColumnsWidth
@@ -303,11 +297,8 @@
         isHeader={this.props.isHeader}
         isGroupHeader={this.props.isGroupHeader}
         isRTL={this.props.isRTL}
-<<<<<<< HEAD
         cellGroupType={CellGroupType.SCROLLABLE}
-=======
         isVisible={this.props.visible}
->>>>>>> 74f63bf9
       />
     );
     const scrollableColumnsWidth = sumPropWidths(this.props.scrollableColumns);
