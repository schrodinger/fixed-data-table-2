/**
 * Copyright Schrodinger, LLC
 * All rights reserved.
 *
 * This source code is licensed under the BSD-style license found in the
 * LICENSE file in the root directory of this source tree. An additional grant
 * of patent rights can be found in the PATENTS file in the same directory.
 *
 * @providesModule FixedDataTableRow
 * @typechecks
 */

'use strict';

import React from 'React';
import PropTypes from 'prop-types';
import FixedDataTableCellGroup from 'FixedDataTableCellGroup';

import cx from 'cx';
import joinClasses from 'joinClasses';
import FixedDataTableTranslateDOMPosition from 'FixedDataTableTranslateDOMPosition';

/**
 * Component that renders the row for <FixedDataTable />.
 * This component should not be used directly by developer. Instead,
 * only <FixedDataTable /> should use the component internally.
 */
class FixedDataTableRow extends React.Component {
  static propTypes = {

    isScrolling: PropTypes.bool,

    /**
     * Array of <FixedDataTableColumn /> for the fixed columns.
     */
    fixedColumns: PropTypes.array.isRequired,

    /**
     * Height of the row.
     */
    height: PropTypes.number.isRequired,

    /**
     * Height of the content to be displayed below the row.
     */
    subRowHeight: PropTypes.number,

    /**
     * the row expanded.
     */
    rowExpanded: PropTypes.oneOfType([
      PropTypes.element,
      PropTypes.func,
    ]),

    /**
     * The row index.
     */
    index: PropTypes.number.isRequired,

    /**
     * Array of <FixedDataTableColumn /> for the scrollable columns.
     */
    scrollableColumns: PropTypes.array.isRequired,

    /**
     * The distance between the left edge of the table and the leftmost portion
     * of the row currently visible in the table.
     */
    scrollLeft: PropTypes.number.isRequired,

    /**
     * Width of the row.
     */
    width: PropTypes.number.isRequired,

    /**
     * Fire when a row is clicked.
     */
    onClick: PropTypes.func,

    /**
     * Fire when a row is double clicked.
     */
    onDoubleClick: PropTypes.func,

    /**
     * Callback for when resizer knob (in FixedDataTableCell) is clicked
     * to initialize resizing. Please note this is only on the cells
     * in the header.
     * @param number combinedWidth
     * @param number leftOffset
     * @param number cellWidth
     * @param number|string columnKey
     * @param object event
     */
    onColumnResize: PropTypes.func,

    isColumnReordering: PropTypes.bool,
    /**
     * Callback for when reorder handle (in FixedDataTableCell) is clicked
     * to initialize reordering. Please note this is only on the cells
     * in the header.
     * @param number|string columnKey
     * @param number cellWidth
     * @param number leftOffset
     * @param object event
     */
    onColumnReorder: PropTypes.func,

    /**
     * Callback for when a cell is moved while reordering.
     * @param number distance
     */
    onColumnReorderMove: PropTypes.func,

    /**
     * Callback for when the mouse is released to complete reordering.
     * @param number distance
     */
    onColumnReorderEnd: PropTypes.func,

    /**
     * Whether the row has a bottom borer accross it
     */
    hasBottomBorder: PropTypes.bool
  };

  render() /*object*/ {
    var subRowHeight = this.props.subRowHeight || 0;
    var style = {
      width: this.props.width,
      height: this.props.height + subRowHeight,
    };
<<<<<<< HEAD

    var innerHeight = this.props.height - (this.props.hasBottomBorder ? 1 : 0);

    FixedDataTableTranslateDOMPosition(style, 0, this.props.offsetTop, this._initialRender);

=======
>>>>>>> 3ef64550
    var className = cx({
      'fixedDataTableRowLayout/main': true,
      'public/fixedDataTableRow/main': true,
      'public/fixedDataTableRow/highlighted': (this.props.index % 2 === 1),
      'public/fixedDataTableRow/odd': (this.props.index % 2 === 1),
      'public/fixedDataTableRow/even': (this.props.index % 2 === 0),
      'public/fixedDataTable/hasBottomBorder': this.props.hasBottomBorder,
      'fixedDataTableLayout/hasBottomBorder': this.props.hasBottomBorder,
    });
    var fixedColumnsWidth = this._getColumnsWidth(this.props.fixedColumns);
    var fixedColumns =
      <FixedDataTableCellGroup
        key="fixed_cells"
        className="fixedDataTable_fixed_cells"
        isScrolling={this.props.isScrolling}
        height={innerHeight}
        left={0}
        width={fixedColumnsWidth}
        columns={this.props.fixedColumns}
        onColumnResize={this.props.onColumnResize}
        onColumnReorder={this.props.onColumnReorder}
        onColumnReorderMove={this.props.onColumnReorderMove}
        onColumnReorderEnd={this.props.onColumnReorderEnd}
        isColumnReordering={this.props.isColumnReordering}
        columnReorderingData={this.props.columnReorderingData}
        rowHeight={innerHeight}
        rowIndex={this.props.index}
      />;
    var columnsLeftShadow = this._renderColumnsLeftShadow(fixedColumnsWidth);
    var scrollableColumns =
      <FixedDataTableCellGroup
        key="scrollable_cells"
        className="fixedDataTable_scrollable_cells"
        isScrolling={this.props.isScrolling}
        height={innerHeight}
        left={this.props.scrollLeft}
        offsetLeft={fixedColumnsWidth}
        width={this.props.width - fixedColumnsWidth}
        columns={this.props.scrollableColumns}
        onColumnResize={this.props.onColumnResize}
        onColumnReorder={this.props.onColumnReorder}
        onColumnReorderMove={this.props.onColumnReorderMove}
        onColumnReorderEnd={this.props.onColumnReorderEnd}
        isColumnReordering={this.props.isColumnReordering}
        columnReorderingData={this.props.columnReorderingData}
        rowHeight={innerHeight}
        rowIndex={this.props.index}
      />;
    var scrollableColumnsWidth = this._getColumnsWidth(this.props.scrollableColumns);
    var columnsRightShadow = this._renderColumnsRightShadow(fixedColumnsWidth + scrollableColumnsWidth);
    var rowExpanded = this._getRowExpanded(subRowHeight);
    var rowExpandedStyle = {
      height: subRowHeight,
      top: this.props.height,
      width: this.props.width,
    };

    return (
      <div
        className={joinClasses(className, this.props.className)}
        onClick={this.props.onClick ? this._onClick : null}
        onDoubleClick={this.props.onDoubleClick ? this._onDoubleClick : null}
        onMouseDown={this.props.onMouseDown ? this._onMouseDown : null}
        onMouseEnter={this.props.onMouseEnter ? this._onMouseEnter : null}
        onMouseLeave={this.props.onMouseLeave ? this._onMouseLeave : null}
        style={style}>
        <div className={cx('fixedDataTableRowLayout/body')}>
          {fixedColumns}
          {scrollableColumns}
          {columnsLeftShadow}
        </div>
        {rowExpanded && <div
          className={cx('fixedDataTableRowLayout/rowExpanded')}
          style={rowExpandedStyle}>
          {rowExpanded}
        </div>}
        {columnsRightShadow}
      </div>
    );
  }

  _getColumnsWidth = (/*array*/ columns) => /*number*/ {
    var width = 0;
    for (var i = 0; i < columns.length; ++i) {
      width += columns[i].props.width;
    }
    return width;
  };

  _getRowExpanded = (/*number*/ subRowHeight) => /*?object*/ {
    if (this.props.rowExpanded) {
      var rowExpandedProps = {
        rowIndex: this.props.index,
        height: subRowHeight,
        width: this.props.width,
      };

      var rowExpanded;
      if (React.isValidElement(this.props.rowExpanded)) {
        rowExpanded = React.cloneElement(this.props.rowExpanded, rowExpandedProps);
      } else if (typeof this.props.rowExpanded === 'function') {
        rowExpanded = this.props.rowExpanded(rowExpandedProps);
      }

      return rowExpanded;
    }
  }

  _renderColumnsLeftShadow = (/*number*/ left) => /*?object*/ {
    var className = cx({
      'fixedDataTableRowLayout/fixedColumnsDivider': left > 0,
      'fixedDataTableRowLayout/columnsShadow': this.props.scrollLeft > 0,
      'public/fixedDataTableRow/fixedColumnsDivider': left > 0,
      'public/fixedDataTableRow/columnsShadow': this.props.scrollLeft > 0,
     });
     var style = {
       left: left,
       height: this.props.height
     };
     return <div className={className} style={style} />;
   };

  _renderColumnsRightShadow = (/*number*/ totalWidth) => /*?object*/ {
    if (Math.ceil(this.props.scrollLeft + this.props.width) < Math.floor(totalWidth)) {
      var className = cx(
        'fixedDataTableRowLayout/columnsShadow',
        'fixedDataTableRowLayout/columnsRightShadow',
        'public/fixedDataTableRow/columnsShadow',
        'public/fixedDataTableRow/columnsRightShadow'
      );
      var style = {
        height: this.props.height
      };
      return <div className={className} style={style} />;
    }
  };

  _onClick = (/*object*/ event) => {
    this.props.onClick(event, this.props.index);
  };

  _onDoubleClick = (/*object*/ event) => {
    this.props.onDoubleClick(event, this.props.index);
  };

  _onMouseDown = (/*object*/ event) => {
    this.props.onMouseDown(event, this.props.index);
  };

  _onMouseEnter = (/*object*/ event) => {
    this.props.onMouseEnter(event, this.props.index);
  };

  _onMouseLeave = (/*object*/ event) => {
    this.props.onMouseLeave(event, this.props.index);
  };
}

module.exports = FixedDataTableRow;<|MERGE_RESOLUTION|>--- conflicted
+++ resolved
@@ -132,14 +132,11 @@
       width: this.props.width,
       height: this.props.height + subRowHeight,
     };
-<<<<<<< HEAD
 
     var innerHeight = this.props.height - (this.props.hasBottomBorder ? 1 : 0);
 
     FixedDataTableTranslateDOMPosition(style, 0, this.props.offsetTop, this._initialRender);
 
-=======
->>>>>>> 3ef64550
     var className = cx({
       'fixedDataTableRowLayout/main': true,
       'public/fixedDataTableRow/main': true,
