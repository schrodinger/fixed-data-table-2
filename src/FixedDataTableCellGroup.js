--- conflicted
+++ resolved
@@ -18,11 +18,8 @@
 import cx from './vendor_upstream/stubs/cx';
 import FixedDataTableCell from './FixedDataTableCell';
 import FixedDataTableTranslateDOMPosition from './FixedDataTableTranslateDOMPosition';
-<<<<<<< HEAD
 import _ from 'lodash';
 import inRange from 'lodash/inRange';
-=======
->>>>>>> 8809413e
 
 class FixedDataTableCellGroupImpl extends React.Component {
   /**
@@ -101,19 +98,11 @@
      * Whether these cells belong to the header/group-header
      */
     isHeader: PropTypes.bool,
-<<<<<<< HEAD
-
-    /**
-     * Whether the cells belongs to the fixed group
-     */
-    isFixed: PropTypes.bool.isRequired,
 
     /**
      * Type of the cell renderer to be used for each column in the cell group
      */
     template: PropTypes.oneOf(['cell', 'footer', 'header']).isRequired,
-=======
->>>>>>> 8809413e
   };
 
   constructor(props) {
@@ -231,13 +220,8 @@
         cell={cellTemplate}
         pureRendering={pureRendering}
         isRTL={this.props.isRTL}
-<<<<<<< HEAD
         visible={visible}
-        isFixed={this.props.isFixed}
-        isFixedRight={this.props.isFixedRight}
-=======
         cellGroupType={this.props.cellGroupType}
->>>>>>> 8809413e
       />
     );
   };
