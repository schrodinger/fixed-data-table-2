/**
 * Copyright Schrodinger, LLC
 * All rights reserved.
 *
 * This source code is licensed under the BSD-style license found in the
 * LICENSE file in the root directory of this source tree. An additional grant
 * of patent rights can be found in the PATENTS file in the same directory.
 *
 * @providesModule FixedDataTableCellGroup
 * @typechecks
 */

'use strict';

import FixedDataTableHelper from 'FixedDataTableHelper';
import React from 'React';
import createReactClass from 'create-react-class';
import PropTypes from 'prop-types';
import FixedDataTableCell from 'FixedDataTableCell';

import cx from 'cx';
import FixedDataTableTranslateDOMPosition from 'FixedDataTableTranslateDOMPosition';

var DIR_SIGN = FixedDataTableHelper.DIR_SIGN;

var FixedDataTableCellGroupImpl = createReactClass({
  displayName: 'FixedDataTableCellGroupImpl',

  /**
   * PropTypes are disabled in this component, because having them on slows
   * down the FixedDataTable hugely in DEV mode. You can enable them back for
   * development, but please don't commit this component with enabled propTypes.
   */
  propTypes_DISABLED_FOR_PERFORMANCE: {

    /**
     * Array of <FixedDataTableColumn />.
     */
    columns: PropTypes.array.isRequired,

    isScrolling: PropTypes.bool,

    left: PropTypes.number,

    onColumnResize: PropTypes.func,

    onColumnReorder: PropTypes.func,
    onColumnReorderMove: PropTypes.func,
    onColumnReorderEnd: PropTypes.func,

    height: PropTypes.number.isRequired,

    /**
     * Height of fixedDataTableCellGroupLayout/cellGroupWrapper.
     */
    cellGroupWrapperHeight: PropTypes.number,

    rowHeight: PropTypes.number.isRequired,

    rowIndex: PropTypes.number.isRequired,

    width: PropTypes.number.isRequired,
<<<<<<< HEAD
=======

    zIndex: PropTypes.number.isRequired,

    touchEnabled: PropTypes.bool
>>>>>>> 6d3c02a9
  },

  componentWillMount() {
    this._initialRender = true;
  },

  componentDidMount() {
    this._initialRender = false;
  },

  render() /*object*/ {
    var props = this.props;
    var columns = props.columns;
    var cells = new Array(columns.length);

    var contentWidth = this._getColumnsWidth(columns);

    var isColumnReordering = props.isColumnReordering && columns.reduce(function (acc, column) {
      return acc || props.columnReorderingData.columnKey === column.props.columnKey;
    }, false);

    var currentPosition = 0;
    for (var i = 0, j = columns.length; i < j; i++) {
      var columnProps = columns[i].props;
      var recycable = columnProps.allowCellsRecycling && !isColumnReordering;
      if (!recycable || (
            currentPosition - props.left <= props.width &&
            currentPosition - props.left + columnProps.width >= 0)) {
        var key = columnProps.columnKey || 'cell_' + i;
        cells[i] = this._renderCell(
          props.rowIndex,
          props.rowHeight,
          columnProps,
          currentPosition,
          key,
          contentWidth,
          isColumnReordering
        );
      }
      currentPosition += columnProps.width;
    }
    var style = {
      height: props.height,
      position: 'absolute',
      width: contentWidth,
    };
    FixedDataTableTranslateDOMPosition(style, -1 * DIR_SIGN * props.left, 0, this._initialRender);

    return (
      <div
        className={cx('fixedDataTableCellGroupLayout/cellGroup', props.className)}
        style={style}>
        {cells}
      </div>
    );
  },

  _renderCell(
    /*number*/ rowIndex,
    /*number*/ height,
    /*object*/ columnProps,
    /*number*/ left,
    /*string*/ key,
    /*number*/ columnGroupWidth,
    /*boolean*/ isColumnReordering,
  ) /*object*/ {

    var cellIsResizable = columnProps.isResizable &&
      this.props.onColumnResize;
    var onColumnResize = cellIsResizable ? this.props.onColumnResize : null;

    var cellIsReorderable = columnProps.isReorderable && this.props.onColumnReorder && rowIndex === -1 && columnGroupWidth !== columnProps.width;
    var onColumnReorder = cellIsReorderable ? this.props.onColumnReorder : null;

    var className = columnProps.cellClassName;
    var pureRendering = columnProps.pureRendering || false;

    return (
      <FixedDataTableCell
        isScrolling={this.props.isScrolling}
        align={columnProps.align}
        className={className}
        height={height}
        key={key}
        maxWidth={columnProps.maxWidth}
        minWidth={columnProps.minWidth}
        touchEnabled={this.props.touchEnabled}
        onColumnResize={onColumnResize}
        onColumnReorder={onColumnReorder}
        onColumnReorderMove={this.props.onColumnReorderMove}
        onColumnReorderEnd={this.props.onColumnReorderEnd}
        isColumnReordering={isColumnReordering}
        columnReorderingData={this.props.columnReorderingData}
        rowIndex={rowIndex}
        columnKey={columnProps.columnKey}
        width={columnProps.width}
        left={left}
        cell={columnProps.cell}
        columnGroupWidth={columnGroupWidth}
        pureRendering={pureRendering}
      />
    );
  },

  _getColumnsWidth(/*array*/ columns) /*number*/ {
    var width = 0;
    for (var i = 0; i < columns.length; ++i) {
      width += columns[i].props.width;
    }
    return width;
  },
});

var FixedDataTableCellGroup = createReactClass({
  displayName: 'FixedDataTableCellGroup',

  /**
   * PropTypes are disabled in this component, because having them on slows
   * down the FixedDataTable hugely in DEV mode. You can enable them back for
   * development, but please don't commit this component with enabled propTypes.
   */
  propTypes_DISABLED_FOR_PERFORMANCE: {
    isScrolling: PropTypes.bool,
    /**
     * Height of the row.
     */
    height: PropTypes.number.isRequired,

    offsetLeft: PropTypes.number,

    left: PropTypes.number,
  },

  shouldComponentUpdate(/*object*/ nextProps) /*boolean*/ {
    return (
      !nextProps.isScrolling ||
      this.props.rowIndex !== nextProps.rowIndex ||
      this.props.left !== nextProps.left
    );
  },

  getDefaultProps() /*object*/ {
    return {
      left: 0,
      offsetLeft: 0,
    };
  },

  render() /*object*/ {
    var {offsetLeft, ...props} = this.props;

    var style = {
      height: props.cellGroupWrapperHeight || props.height,
      width: props.width
    };

    if (DIR_SIGN === 1) {
      style.left = offsetLeft;
    } else {
      style.right = offsetLeft;
    }

    var onColumnResize = props.onColumnResize ? this._onColumnResize : null;

    return (
      <div
        style={style}
        className={cx('fixedDataTableCellGroupLayout/cellGroupWrapper')}>
        <FixedDataTableCellGroupImpl
          {...props}
          onColumnResize={onColumnResize}
        />
      </div>
    );
  },

  _onColumnResize(
    /*number*/ left,
    /*number*/ width,
    /*?number*/ minWidth,
    /*?number*/ maxWidth,
    /*string|number*/ columnKey,
    /*object*/ event
  ) {
    this.props.onColumnResize && this.props.onColumnResize(
      this.props.offsetLeft,
      left - this.props.left + width,
      width,
      minWidth,
      maxWidth,
      columnKey,
      event
    );
  },
});


module.exports = FixedDataTableCellGroup;<|MERGE_RESOLUTION|>--- conflicted
+++ resolved
@@ -60,13 +60,8 @@
     rowIndex: PropTypes.number.isRequired,
 
     width: PropTypes.number.isRequired,
-<<<<<<< HEAD
-=======
-
-    zIndex: PropTypes.number.isRequired,
 
     touchEnabled: PropTypes.bool
->>>>>>> 6d3c02a9
   },
 
   componentWillMount() {
