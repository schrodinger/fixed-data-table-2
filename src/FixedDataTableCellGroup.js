/**
 * Copyright Schrodinger, LLC
 * All rights reserved.
 *
 * This source code is licensed under the BSD-style license found in the
 * LICENSE file in the root directory of this source tree. An additional grant
 * of patent rights can be found in the PATENTS file in the same directory.
 *
 * @providesModule FixedDataTableCellGroup
 * @typechecks
 */

'use strict';

import React from 'react';
import PropTypes from 'prop-types';

import cx from './vendor_upstream/stubs/cx';
import { sumPropWidths } from './helper/widthHelper';
import FixedDataTableCell from './FixedDataTableCell';
import FixedDataTableTranslateDOMPosition from './FixedDataTableTranslateDOMPosition';

class FixedDataTableCellGroupImpl extends React.Component {
  /**
   * PropTypes are disabled in this component, because having them on slows
   * down the FixedDataTable hugely in DEV mode. You can enable them back for
   * development, but please don't commit this component with enabled propTypes.
   */
  static propTypes_DISABLED_FOR_PERFORMANCE = {
    /**
     * Array of per column configuration properties.
     */
    columns: PropTypes.array.isRequired,

    isScrolling: PropTypes.bool,

    left: PropTypes.number,

    height: PropTypes.number.isRequired,

    /**
     * Height of fixedDataTableCellGroupLayout/cellGroupWrapper.
     */
    cellGroupWrapperHeight: PropTypes.number,

    rowHeight: PropTypes.number.isRequired,

    rowIndex: PropTypes.number.isRequired,

    width: PropTypes.number.isRequired,

    zIndex: PropTypes.number.isRequired,

    touchEnabled: PropTypes.bool,

    isHeaderOrFooter: PropTypes.bool,

    isRTL: PropTypes.bool,

<<<<<<< HEAD
    /**
     * Callback that is called when resizer has been released
     * and column needs to be updated.
     *
     * Only for backward compatibility.
     *
     * Required if the isResizable property is true on any column.
     *
     * ```
     * function(
     *   newColumnWidth: number,
     *   columnKey: string,
     * )
     * ```
     */
    onColumnResizeEndCallback: PropTypes.func,

    /**
     * Callback that is called when reordering has been completed
     * and columns need to be updated.
     *
     * ```
     * function(
     *   event {
     *     columnBefore: string|undefined, // the column before the new location of this one
     *     columnAfter: string|undefined,  // the column after the new location of this one
     *     reorderColumn: string,          // the column key that was just reordered
     *   }
     * )
     * ```
     */
    onColumnReorderEndCallback: PropTypes.func,

    /**
     * Whether these cells belong to the header/group-header
     */
    isHeader: PropTypes.bool,
=======
    isVisible: PropTypes.bool.isRequired,
>>>>>>> 74f63bf9
  };

  constructor(props) {
    super(props);
    this._initialRender = true;
  }

  componentDidMount() {
    this._initialRender = false;
  }

  render() /*object*/ {
    const props = this.props;
    const columns = props.columns;
    const cells = new Array(columns.length);
    const contentWidth = sumPropWidths(columns);

<<<<<<< HEAD
    let currentPosition = 0;
    for (let i = 0, j = columns.length; i < j; i++) {
      const columnProps = columns[i].props;
      const cellTemplate = columns[i].template;

      const recyclable = columnProps.allowCellsRecycling;
      if (
        !recyclable ||
        (currentPosition - props.left <= props.width &&
          currentPosition - props.left + columnProps.width >= 0)
      ) {
        const key = columnProps.columnKey || 'cell_' + i;
=======
    var currentPosition = 0;
    for (var i = 0, j = columns.length; i < j; i++) {
      var columnProps = columns[i].props;
      var cellTemplate = columns[i].template;
      var recyclable = columnProps.allowCellsRecycling && !isColumnReordering;
      const isHorizontallyVisible =
        currentPosition - props.left <= props.width &&
        currentPosition - props.left + columnProps.width >= 0;
      if (!recyclable || isHorizontallyVisible) {
        var key = columnProps.columnKey || 'cell_' + i;
>>>>>>> 74f63bf9
        cells[i] = this._renderCell(
          props.rowIndex,
          props.rowHeight,
          columnProps,
          cellTemplate,
          currentPosition,
<<<<<<< HEAD
          key
=======
          key,
          contentWidth,
          isColumnReordering,
          isHorizontallyVisible
>>>>>>> 74f63bf9
        );
      }
      currentPosition += columnProps.width;
    }
    const style = {
      height: props.height,
      position: 'absolute',
      width: contentWidth,
      zIndex: props.zIndex,
    };
    FixedDataTableTranslateDOMPosition(
      style,
      -1 * props.left,
      0,
      this._initialRender,
      this.props.isRTL
    );

    return (
      <div
        className={cx('fixedDataTableCellGroupLayout/cellGroup')}
        style={style}
      >
        {cells}
      </div>
    );
  }

  _renderCell = (
    /*number*/ rowIndex,
    /*number*/ height,
    /*object*/ columnProps,
    /*object*/ cellTemplate,
    /*number*/ left,
<<<<<<< HEAD
    /*string*/ key
=======
    /*string*/ key,
    /*number*/ columnGroupWidth,
    /*boolean*/ isColumnReordering,
    /*boolean*/ isHorizontallyVisible
>>>>>>> 74f63bf9
  ) /*object*/ => {
    const className = columnProps.cellClassName;
    const pureRendering = columnProps.pureRendering || false;

    const onColumnReorderEndCallback = columnProps.isReorderable
      ? this.props.onColumnReorderEndCallback
      : null;
    const onColumnResizeEndCallback = columnProps.isResizable
      ? this.props.onColumnResizeEndCallback
      : null;

    return (
      <FixedDataTableCell
        columnIndex={columnProps.index}
        isScrolling={this.props.isScrolling}
        isHeaderOrFooter={this.props.isHeaderOrFooter}
        isHeader={this.props.isHeader}
        isGroupHeader={this.props.isGroupHeader}
        align={columnProps.align}
        className={className}
        height={height}
        key={key}
        maxWidth={columnProps.maxWidth}
        minWidth={columnProps.minWidth}
        touchEnabled={this.props.touchEnabled}
        onColumnResizeEnd={onColumnResizeEndCallback}
        onColumnReorderEnd={onColumnReorderEndCallback}
        rowIndex={rowIndex}
        columnKey={columnProps.columnKey}
        width={columnProps.width}
        left={left}
        cell={cellTemplate}
        pureRendering={pureRendering}
        isRTL={this.props.isRTL}
<<<<<<< HEAD
        cellGroupType={this.props.cellGroupType}
=======
        isVisible={this.props.isVisible && isHorizontallyVisible}
>>>>>>> 74f63bf9
      />
    );
  };
}

class FixedDataTableCellGroup extends React.Component {
  /**
   * PropTypes are disabled in this component, because having them on slows
   * down the FixedDataTable hugely in DEV mode. You can enable them back for
   * development, but please don't commit this component with enabled propTypes.
   */
  static propTypes_DISABLED_FOR_PERFORMANCE = {
    isScrolling: PropTypes.bool,
    /**
     * Height of the row.
     */
    height: PropTypes.number.isRequired,

    offsetLeft: PropTypes.number,

    left: PropTypes.number,
    /**
     * Z-index on which the row will be displayed. Used e.g. for keeping
     * header and footer in front of other rows.
     */
    zIndex: PropTypes.number.isRequired,
  };

  shouldComponentUpdate(/*object*/ nextProps) /*boolean*/ {
    /// if offsets and visibility haven't changed for the same cell group while scrolling, then skip update
    return !(
      nextProps.isScrolling &&
      this.props.rowIndex === nextProps.rowIndex &&
      this.props.left === nextProps.left &&
      this.props.offsetLeft === nextProps.offsetLeft &&
      this.props.isVisible === nextProps.isVisible
    );
  }

  static defaultProps = /*object*/ {
    left: 0,
    offsetLeft: 0,
  };

  render() /*object*/ {
    const { offsetLeft, ...props } = this.props;

    const style = {
      height: props.cellGroupWrapperHeight || props.height,
      width: props.width,
    };

    if (this.props.isRTL) {
      style.right = offsetLeft;
    } else {
      style.left = offsetLeft;
    }

    return (
      <div
        style={style}
        className={cx('fixedDataTableCellGroupLayout/cellGroupWrapper')}
      >
        <FixedDataTableCellGroupImpl {...props} />
      </div>
    );
  }
}
export default FixedDataTableCellGroup;<|MERGE_RESOLUTION|>--- conflicted
+++ resolved
@@ -57,7 +57,6 @@
 
     isRTL: PropTypes.bool,
 
-<<<<<<< HEAD
     /**
      * Callback that is called when resizer has been released
      * and column needs to be updated.
@@ -95,9 +94,11 @@
      * Whether these cells belong to the header/group-header
      */
     isHeader: PropTypes.bool,
-=======
+
+    /**
+     * Whether this cell group is visible (i.e, vertically within the viewport) or not.
+     */
     isVisible: PropTypes.bool.isRequired,
->>>>>>> 74f63bf9
   };
 
   constructor(props) {
@@ -115,45 +116,25 @@
     const cells = new Array(columns.length);
     const contentWidth = sumPropWidths(columns);
 
-<<<<<<< HEAD
     let currentPosition = 0;
     for (let i = 0, j = columns.length; i < j; i++) {
       const columnProps = columns[i].props;
       const cellTemplate = columns[i].template;
 
       const recyclable = columnProps.allowCellsRecycling;
-      if (
-        !recyclable ||
-        (currentPosition - props.left <= props.width &&
-          currentPosition - props.left + columnProps.width >= 0)
-      ) {
-        const key = columnProps.columnKey || 'cell_' + i;
-=======
-    var currentPosition = 0;
-    for (var i = 0, j = columns.length; i < j; i++) {
-      var columnProps = columns[i].props;
-      var cellTemplate = columns[i].template;
-      var recyclable = columnProps.allowCellsRecycling && !isColumnReordering;
       const isHorizontallyVisible =
         currentPosition - props.left <= props.width &&
         currentPosition - props.left + columnProps.width >= 0;
       if (!recyclable || isHorizontallyVisible) {
-        var key = columnProps.columnKey || 'cell_' + i;
->>>>>>> 74f63bf9
+        const key = columnProps.columnKey || 'cell_' + i;
         cells[i] = this._renderCell(
           props.rowIndex,
           props.rowHeight,
           columnProps,
           cellTemplate,
           currentPosition,
-<<<<<<< HEAD
-          key
-=======
           key,
-          contentWidth,
-          isColumnReordering,
           isHorizontallyVisible
->>>>>>> 74f63bf9
         );
       }
       currentPosition += columnProps.width;
@@ -188,14 +169,8 @@
     /*object*/ columnProps,
     /*object*/ cellTemplate,
     /*number*/ left,
-<<<<<<< HEAD
-    /*string*/ key
-=======
     /*string*/ key,
-    /*number*/ columnGroupWidth,
-    /*boolean*/ isColumnReordering,
     /*boolean*/ isHorizontallyVisible
->>>>>>> 74f63bf9
   ) /*object*/ => {
     const className = columnProps.cellClassName;
     const pureRendering = columnProps.pureRendering || false;
@@ -230,11 +205,8 @@
         cell={cellTemplate}
         pureRendering={pureRendering}
         isRTL={this.props.isRTL}
-<<<<<<< HEAD
         cellGroupType={this.props.cellGroupType}
-=======
         isVisible={this.props.isVisible && isHorizontallyVisible}
->>>>>>> 74f63bf9
       />
     );
   };
