/**
 * Copyright Schrodinger, LLC
 * All rights reserved.
 *
 * This source code is licensed under the BSD-style license found in the
 * LICENSE file in the root directory of this source tree. An additional grant
 * of patent rights can be found in the PATENTS file in the same directory.
 *
 * @providesModule FixedDataTableBufferedRows
 * @typechecks
 */

import PropTypes from 'prop-types';
import React from 'react';
import inRange from 'lodash/inRange';
import get from 'lodash/get';
import sortBy from 'lodash/sortBy';

import cx from './vendor_upstream/stubs/cx';
import emptyFunction from './vendor_upstream/core/emptyFunction';
import joinClasses from './vendor_upstream/core/joinClasses';

import FixedDataTableRow from './FixedDataTableRow';
import FixedDataTableTranslateDOMPosition from './FixedDataTableTranslateDOMPosition';

class FixedDataTableBufferedRows extends React.Component {
  static propTypes = {
    ariaRowIndexOffset: PropTypes.number,
    isScrolling: PropTypes.bool,
    firstViewportRowIndex: PropTypes.number.isRequired,
    endViewportRowIndex: PropTypes.number.isRequired,
    fixedColumns: PropTypes.array.isRequired,
    fixedRightColumns: PropTypes.array.isRequired,
    height: PropTypes.number.isRequired,
    offsetTop: PropTypes.number.isRequired,
    onRowClick: PropTypes.func,
    onRowContextMenu: PropTypes.func,
    onRowDoubleClick: PropTypes.func,
    onRowMouseDown: PropTypes.func,
    onRowMouseUp: PropTypes.func,
    onRowMouseEnter: PropTypes.func,
    onRowMouseLeave: PropTypes.func,
    onRowTouchStart: PropTypes.func,
    onRowTouchEnd: PropTypes.func,
    onRowTouchMove: PropTypes.func,
    rowClassNameGetter: PropTypes.func,
    rowExpanded: PropTypes.oneOfType([PropTypes.element, PropTypes.func]),
    rowOffsets: PropTypes.object.isRequired,
    rowKeyGetter: PropTypes.func,
    rowSettings: PropTypes.shape({
      rowAttributesGetter: PropTypes.func,
      rowHeightGetter: PropTypes.func,
      rowsCount: PropTypes.number.isRequired,
      subRowHeightGetter: PropTypes.func,
    }),
    rowsToRender: PropTypes.array.isRequired,
    scrollLeft: PropTypes.number.isRequired,
    scrollTop: PropTypes.number.isRequired,
    scrollableColumns: PropTypes.array.isRequired,
    showLastRowBorder: PropTypes.bool,
    showScrollbarY: PropTypes.bool,
    width: PropTypes.number.isRequired,
    isRTL: PropTypes.bool,
  };

  constructor(props) {
    super(props);
    this._staticRowArray = [];
    this._initialRender = true;
  }

  componentDidMount() {
    this._initialRender = false;
  }

  shouldComponentUpdate() /*boolean*/ {
    // Don't add PureRenderMixin to this component please.
    return true;
  }

  componentWillUnmount() {
    this._staticRowArray.length = 0;
  }

  render() /*object*/ {
    let { offsetTop, rowOffsets, scrollTop, isScrolling, rowsToRender } =
      this.props;
    rowsToRender = rowsToRender || [];

    if (isScrolling) {
      // allow static array to grow while scrolling
      this._staticRowArray.length = Math.max(
        this._staticRowArray.length,
        rowsToRender.length
      );
    } else {
      // when scrolling is done, static array can shrink to fit the buffer
      this._staticRowArray.length = rowsToRender.length;
    }

    /**
     * NOTE (pradeep): To increase vertical scrolling performance, we only translate the parent container.
     * This means, rows at a particular index won't need to be rerendered.
     *
     * But browsers have limits and are unable to translate the container past a limit (known here as bufferHeight).
     * To work around this, we wrap the translated amount over bufferHeight.
     *
     * For the container, the wrapped offset will be:
     *    const containerOffsetTop = offsetTop - (scrollTop % bufferHeight);
     *
     * Similarly, the row offset will also need to be wrapped:
     *    const rowOffsetTop = rowOffset - (Math.floor(scrollTop / bufferHeight) * bufferHeight);
     *
     * Therefore,
     *    (rowOffsetTop + containerOffsetTop)
     *      = offsetTop - (scrollTop % bufferHeight) + rowOffset - (Math.floor(scrollTop / bufferHeight) * bufferHeight)
     *      = offsetTop + rowOffset - scrollTop
     */
    const bufferHeight = 1000000;
    const containerOffsetTop = offsetTop - (scrollTop % bufferHeight);

    // render each row from the buffer into the static row array
    for (let i = 0; i < this._staticRowArray.length; i++) {
      let rowIndex = rowsToRender[i];
      // if the row doesn't exist in the buffer set, then take the previous one
      if (rowIndex === undefined) {
<<<<<<< HEAD
        rowIndex =
          this._staticRowArray[i] && this._staticRowArray[i].props.index;
        if (rowIndex === undefined) {
          this._staticRowArray[i] = null;
=======
        rowIndex = this._staticRowArray[i]
          ? this._staticRowArray[i].props.index
          : undefined;
        if (rowIndex === undefined) {
          this._staticRowArray[i] = null;
          continue;
>>>>>>> afbc448b
        }
      }
      const rowOffsetTop =
        rowOffsets[rowIndex] -
        Math.floor(scrollTop / bufferHeight) * bufferHeight;

      this._staticRowArray[i] = this.renderRow({
        rowIndex,
        key: i,
        rowOffsetTop,
      });
    }

    // We translate all the rows together with a parent div. This saves a lot of renders.
    const style = { position: 'relative' };
    FixedDataTableTranslateDOMPosition(style, 0, containerOffsetTop, false);

    // NOTE (pradeep): Sort the rows by row index so that they appear with the right order in the DOM (see #221)
<<<<<<< HEAD
    const sortedRows = _.sortBy(this._staticRowArray, (row) =>
      _.get(row, 'props.ariaRowIndex', Infinity)
=======
    const sortedRows = sortBy(this._staticRowArray, (row) =>
      get(row, 'props.ariaRowIndex', Infinity)
>>>>>>> afbc448b
    );

    return <div style={style}>{sortedRows}</div>;
  }

  /**
   * @typedef RowProps
   * @prop {number} rowIndex
   * @prop {number} key
   * @prop {number} rowOffsetTop
   *
   * @param {RowProps} rowProps
   * @return {!Object}
   */
  renderRow({ rowIndex, key, rowOffsetTop }) /*object*/ {
    const props = this.props;
    const rowClassNameGetter = props.rowClassNameGetter || emptyFunction;
    let rowProps = {};
    rowProps.height = this.props.rowSettings.rowHeightGetter(rowIndex);
    rowProps.subRowHeight = this.props.rowSettings.subRowHeightGetter(rowIndex);
    rowProps.offsetTop = rowOffsetTop;
    rowProps.key = props.rowKeyGetter ? props.rowKeyGetter(rowIndex) : key;
    rowProps.attributes =
      props.rowSettings.rowAttributesGetter &&
      props.rowSettings.rowAttributesGetter(rowIndex);

    const hasBottomBorder =
      rowIndex === props.rowSettings.rowsCount - 1 && props.showLastRowBorder;
    rowProps.className = joinClasses(
      rowClassNameGetter(rowIndex),
      cx('public/fixedDataTable/bodyRow'),
      cx({
        'fixedDataTableLayout/hasBottomBorder': hasBottomBorder,
        'public/fixedDataTable/hasBottomBorder': hasBottomBorder,
      })
    );

    const visible = inRange(
      rowIndex,
      this.props.firstViewportRowIndex,
      this.props.endViewportRowIndex
    );

    return (
      <FixedDataTableRow
        key={key}
        index={rowIndex}
        ariaRowIndex={rowIndex + props.ariaRowIndexOffset}
        isScrolling={props.isScrolling}
        width={props.width}
        rowExpanded={props.rowExpanded}
        scrollLeft={Math.round(props.scrollLeft)}
        fixedColumns={props.fixedColumns}
        fixedRightColumns={props.fixedRightColumns}
        scrollableColumns={props.scrollableColumns}
        onClick={props.onRowClick}
        onContextMenu={props.onRowContextMenu}
        onDoubleClick={props.onRowDoubleClick}
        onMouseDown={props.onRowMouseDown}
        onMouseUp={props.onRowMouseUp}
        onMouseEnter={props.onRowMouseEnter}
        onMouseLeave={props.onRowMouseLeave}
        onTouchStart={props.onRowTouchStart}
        onTouchEnd={props.onRowTouchEnd}
        onTouchMove={props.onRowTouchMove}
        showScrollbarY={props.showScrollbarY}
        scrollbarYWidth={props.scrollbarYWidth}
        isRTL={props.isRTL}
        visible={visible}
        {...rowProps}
      />
    );
  }
}
export default FixedDataTableBufferedRows;<|MERGE_RESOLUTION|>--- conflicted
+++ resolved
@@ -124,19 +124,12 @@
       let rowIndex = rowsToRender[i];
       // if the row doesn't exist in the buffer set, then take the previous one
       if (rowIndex === undefined) {
-<<<<<<< HEAD
-        rowIndex =
-          this._staticRowArray[i] && this._staticRowArray[i].props.index;
-        if (rowIndex === undefined) {
-          this._staticRowArray[i] = null;
-=======
         rowIndex = this._staticRowArray[i]
           ? this._staticRowArray[i].props.index
           : undefined;
         if (rowIndex === undefined) {
           this._staticRowArray[i] = null;
           continue;
->>>>>>> afbc448b
         }
       }
       const rowOffsetTop =
@@ -155,13 +148,8 @@
     FixedDataTableTranslateDOMPosition(style, 0, containerOffsetTop, false);
 
     // NOTE (pradeep): Sort the rows by row index so that they appear with the right order in the DOM (see #221)
-<<<<<<< HEAD
-    const sortedRows = _.sortBy(this._staticRowArray, (row) =>
-      _.get(row, 'props.ariaRowIndex', Infinity)
-=======
     const sortedRows = sortBy(this._staticRowArray, (row) =>
       get(row, 'props.ariaRowIndex', Infinity)
->>>>>>> afbc448b
     );
 
     return <div style={style}>{sortedRows}</div>;
