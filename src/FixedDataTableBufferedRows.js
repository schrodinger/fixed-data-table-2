--- conflicted
+++ resolved
@@ -145,11 +145,7 @@
 
     // NOTE (pradeep): Sort the rows by row index so that they appear with the right order in the DOM (see #221)
     const sortedRows = _.sortBy(this._staticRowArray, (row) =>
-<<<<<<< HEAD
-      _.get(row, 'props.index', Infinity)
-=======
       _.get(row, 'props.ariaRowIndex', Infinity)
->>>>>>> 16ad25d1
     );
 
     return <div style={style}>{sortedRows}</div>;
