/**
 * Copyright Schrodinger, LLC
 * All rights reserved.
 *
 * This source code is licensed under the BSD-style license found in the
 * LICENSE file in the root directory of this source tree. An additional grant
 * of patent rights can be found in the PATENTS file in the same directory.
 *
 * @providesModule fixedDataTableCell
 */

/**
 * Table cell.
 */
.public/fixedDataTableCell/main {
<<<<<<< HEAD
  background-color: var(--fbui-white);
  border-color: #d3d3d3;
=======
  background-color: var(fbui-white);
  border-color: var(border-color);
>>>>>>> 6d6b26cf
}

.public/fixedDataTableCell/highlighted {
  background-color: #f4f4f4;
}

.public/fixedDataTableCell/cellContent {
  padding: 8px;
}

.public/fixedDataTableCell/columnResizerKnob {
  background-color: #0284ff;
}
.public/fixedDataTableCell/hasReorderHandle .public/fixedDataTableCell/cellContent {
	margin-left: 12px;
}<|MERGE_RESOLUTION|>--- conflicted
+++ resolved
@@ -13,13 +13,8 @@
  * Table cell.
  */
 .public/fixedDataTableCell/main {
-<<<<<<< HEAD
   background-color: var(--fbui-white);
-  border-color: #d3d3d3;
-=======
-  background-color: var(fbui-white);
-  border-color: var(border-color);
->>>>>>> 6d6b26cf
+  border-color: var(--border-color);
 }
 
 .public/fixedDataTableCell/highlighted {
