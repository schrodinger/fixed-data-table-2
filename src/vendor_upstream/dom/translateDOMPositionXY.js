--- conflicted
+++ resolved
@@ -21,13 +21,9 @@
 
 const translateDOMPositionXY = (function () {
   if (BrowserSupportCore.hasCSSTransforms()) {
-<<<<<<< HEAD
-    const ua = global.window ? global.window.navigator.userAgent : 'UNKNOWN';
-=======
     const ua = globalThis.window
       ? globalThis.window.navigator.userAgent
       : 'UNKNOWN';
->>>>>>> 74f63bf9
     const isSafari = /Safari\//.test(ua) && !/Chrome\//.test(ua);
     // It appears that Safari messes up the composition order
     // of GPU-accelerated layers
