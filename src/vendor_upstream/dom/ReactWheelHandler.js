/**
 * Copyright Schrodinger, LLC
 * All rights reserved.
 *
 * This source code is licensed under the BSD-style license found in the
 * LICENSE file in the root directory of this source tree. An additional grant
 * of patent rights can be found in the PATENTS file in the same directory.
 *
 * This is utility that handles onWheel events and calls provided wheel
 * callback with correct frame rate.
 *
 * @providesModule ReactWheelHandler
 * @typechecks
 */

'use strict';

import emptyFunction from 'emptyFunction';
import normalizeWheel from 'normalizeWheel';
import requestAnimationFramePolyfill from 'requestAnimationFramePolyfill';

class ReactWheelHandler {
  /**
   * onWheel is the callback that will be called with right frame rate if
   * any wheel events happened
   * onWheel should is to be called with two arguments: deltaX and deltaY in
   * this order
   */
  constructor(
    /*function*/ onWheel,
    /*boolean|function*/ handleScrollX,
    /*boolean|function*/ handleScrollY,
    /*?boolean|?function*/ stopPropagation
  ) {
    this._animationFrameID = null;
    this._deltaX = 0;
    this._deltaY = 0;
    this._didWheel = this._didWheel.bind(this);
    this._rootRef = null;
    if (typeof handleScrollX !== 'function') {
      handleScrollX = handleScrollX ?
        emptyFunction.thatReturnsTrue :
        emptyFunction.thatReturnsFalse;
    }

    if (typeof handleScrollY !== 'function') {
      handleScrollY = handleScrollY ?
        emptyFunction.thatReturnsTrue :
        emptyFunction.thatReturnsFalse;
    }

    if (typeof stopPropagation !== 'function') {
      stopPropagation = stopPropagation ?
        emptyFunction.thatReturnsTrue :
        emptyFunction.thatReturnsFalse;
    }

    this._handleScrollX = handleScrollX;
    this._handleScrollY = handleScrollY;
    this._stopPropagation = stopPropagation;
    this._onWheelCallback = onWheel;
    this.onWheel = this.onWheel.bind(this);
  }

  contains(target) {
    var parent = target;
    while (parent != document.body) {
      if (parent === this._rootRef) {
        return true;
      }
      parent = parent.parentNode;
    }
    return false;
  }

  onWheel(/*object*/ event) {
    var normalizedEvent = normalizeWheel(event);

    // if shift is held, swap the axis of scrolling.
    if (event.shiftKey) {
      normalizedEvent = this._swapNormalizedWheelAxis(normalizedEvent);
    }

    var deltaX = this._deltaX + normalizedEvent.pixelX;
    var deltaY = this._deltaY + normalizedEvent.pixelY;
    var handleScrollX = this._handleScrollX(deltaX, deltaY);
    var handleScrollY = this._handleScrollY(deltaY, deltaX);
    if (!handleScrollX && !handleScrollY) {
      return;
    }

    if (this._rootRef && !this.contains(event.target)) {
      return;
    }

    this._deltaX += handleScrollX ? normalizedEvent.pixelX : 0;
    this._deltaY += handleScrollY ? normalizedEvent.pixelY : 0;
    event.preventDefault();

    var changed;
    if (this._deltaX !== 0 || this._deltaY !== 0) {
      if (this._stopPropagation()) {
        event.stopPropagation();
      }
      changed = true;
    }

    if (changed === true && this._animationFrameID === null) {
      this._animationFrameID = requestAnimationFramePolyfill(this._didWheel);
    }
  }

  setRoot(rootRef) {
    this._rootRef = rootRef;
  }

  _didWheel() {
    this._animationFrameID = null;
    this._onWheelCallback(this._deltaX, this._deltaY);
    this._deltaX = 0;
    this._deltaY = 0;
  }
<<<<<<< HEAD

  _contains(target) {
    var parent = target;
    while (parent != document.body) {
      if (parent === this._rootRef) {
        return true;
      }
      parent = parent.parentNode;
    }
    return false;
  }

  _swapNormalizedWheelAxis(/*object*/normalizedEvent) /*object*/{
    return {
      spinX: normalizedEvent.spinY,
      spinY: normalizedEvent.spinX,
      pixelX: normalizedEvent.pixelY,
      pixelY: normalizedEvent.pixelX,
    };
  }
=======
>>>>>>> d3a1ca51
}

module.exports = ReactWheelHandler;<|MERGE_RESOLUTION|>--- conflicted
+++ resolved
@@ -120,18 +120,6 @@
     this._deltaX = 0;
     this._deltaY = 0;
   }
-<<<<<<< HEAD
-
-  _contains(target) {
-    var parent = target;
-    while (parent != document.body) {
-      if (parent === this._rootRef) {
-        return true;
-      }
-      parent = parent.parentNode;
-    }
-    return false;
-  }
 
   _swapNormalizedWheelAxis(/*object*/normalizedEvent) /*object*/{
     return {
@@ -141,8 +129,6 @@
       pixelY: normalizedEvent.pixelX,
     };
   }
-=======
->>>>>>> d3a1ca51
 }
 
 module.exports = ReactWheelHandler;