--- conflicted
+++ resolved
@@ -111,7 +111,6 @@
     this._deltaY = 0;
   }
 
-<<<<<<< HEAD
   _contains(target) {
     var parent = target;
     while (parent != document.body) {
@@ -121,7 +120,8 @@
       parent = parent.parentNode;
     }
     return false;
-=======
+  }
+
   _swapNormalizedWheelAxis(/*object*/normalizedEvent) /*object*/{
     return {
       spinX: normalizedEvent.spinY,
@@ -129,7 +129,6 @@
       pixelX: normalizedEvent.pixelY,
       pixelY: normalizedEvent.pixelX,
     };
->>>>>>> 18aa1eab
   }
 }
 
