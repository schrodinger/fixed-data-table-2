/**
 * Copyright Schrodinger, LLC
 * All rights reserved.
 *
 * This source code is licensed under the BSD-style license found in the
 * LICENSE file in the root directory of this source tree. An additional grant
 * of patent rights can be found in the PATENTS file in the same directory.
 *
 * @providesModule reducers
 */

'use strict';

import clone from 'lodash/clone';
import pick from 'lodash/pick';

import IntegerBufferSet from '../vendor_upstream/struct/IntegerBufferSet';
import PrefixIntervalTree from '../vendor_upstream/struct/PrefixIntervalTree';
import shallowEqual from '../vendor_upstream/core/shallowEqual';

import convertColumnElementsToData from '../helper/convertColumnElementsToData';
import { getScrollAnchor, scrollTo } from './scrollAnchor';
import columnStateHelper from './columnStateHelper';
import computeRenderedRows from './computeRenderedRows';
import Scrollbar from '../plugins/Scrollbar';
import { createSlice, original } from '@reduxjs/toolkit';
import updateRowHeight from './updateRowHeight';

/**
 * @typedef {{
 *   rowBufferSet: IntegerBufferSet,
 *   rowOffsetIntervalTree: PrefixIntervalTree,
 *   storedHeights: !Array.<number>,
 *   rowUntilOffsetsAreExact: number
 * }}
 */
const InternalState = {};

/**
 * Returns the default initial state for the redux store.
 * This must be a brand new, independent object for each table instance
 * or issues may occur due to multiple tables sharing data.
 *
 * @return {!Object}
 */
function getInitialState() {
  const internalState = createInternalState();

  return {
    /*
     * Input state set from props
     */
    columnElements: [],
    columnGroupElements: [],
    elementTemplates: {
      cell: [],
      footer: [],
      groupHeader: [],
      header: [],
    },
    elementHeights: {
      footerHeight: 0,
      groupHeaderHeight: 0,
      headerHeight: 0,
    },
    propsRevision: null,
    rowSettings: {
      bufferRowCount: undefined,
      rowAttributesGetter: undefined,
      rowHeight: 0,
      rowHeightGetter: () => 0,
      rowsCount: 0,
      subRowHeight: 0,
      subRowHeightGetter: () => 0,
    },
    scrollFlags: {
      overflowX: 'auto',
      overflowY: 'auto',
      showScrollbarX: true,
      showScrollbarY: true,
    },
    tableSize: {
      height: undefined,
      maxHeight: 0,
      ownerHeight: undefined,
      useMaxHeight: false,
      width: 0,
    },

    /*
     * Output state passed as props to the the rendered FixedDataTable
     * NOTE (jordan) rows may contain undefineds if we don't need all the buffer positions
     */
    firstRowIndex: 0,
    firstRowOffset: 0,
    maxScrollX: 0,
    maxScrollY: 0,
    rowOffsets: {},
    rows: [], // rowsToRender
    scrollContentHeight: 0,
    scrollX: 0,
    scrollbarXHeight: Scrollbar.SIZE,
    scrollY: 0,
    scrollbarYWidth: Scrollbar.SIZE,
    scrolling: false,

    /**
     * Internal state is only used by reducers.
     * NOTE (jordan, pradeep): Internal state is altered in place, so don't trust it for redux history or immutabability checks.
     * We also purposefully avoid keeping the raw internal state as part of the redux store.
     * Instead a getter can be used to retrieve the internal state.
     *
     * 1. Large data structures in internal state like `rowHeights` are mutated by reducers.
     *    Since we don't care about immutability, we avoid overheads seen in a typical immutable data structure.
     *
     * 2. Immer internally uses proxies on the entire redux store state inorder to detect state mutations in reducers,
     *    but watching large data structures is inefficient and slows down reducers.
     *    Internal state isn't a direct part of the redux store state because we separated it through a getter.
     *    This means there's no proxies watching over the internal state, and hence mutating it has no overheads.
     *
     * @type {!Function}
     */
    getInternal: () => internalState,
  };
}

/** @returns {!InternalState} */
function createInternalState() {
  return {
    rowBufferSet: new IntegerBufferSet(),
    rowOffsetIntervalTree: null, // PrefixIntervalTree
    storedHeights: [],
    rowUntilOffsetsAreExact: 0,
  };
}

const slice = createSlice({
  name: 'FDT',
  /*
   * NOTE (pradeep, wcjordan): The initial state will be populated through the `initialize` reducer.
   * We can't preset the state using the `initialState` field because we need a brand new, independent object
   * for each table instance, or issues may occur due to multiple tables sharing data (see #369 for an example)
   */
  initialState: {},
  reducers: {
    initialize(state, action) {
      const props = action.payload;

      Object.assign(state, getInitialState());
      setStateFromProps(state, props);
      initializeRowHeightsAndOffsets(state);
      const scrollAnchor = getScrollAnchor(state, props);
      computeRenderedRows(state, scrollAnchor);
      columnStateHelper.initialize(state, props, {});
    },
    propChange(state, action) {
      const { newProps, oldProps } = action.payload;
      const oldState = clone(original(state));
      setStateFromProps(state, newProps);

      if (
        oldProps.rowsCount !== newProps.rowsCount ||
        oldProps.rowHeight !== newProps.rowHeight ||
        oldProps.subRowHeight !== newProps.subRowHeight
      ) {
        initializeRowHeightsAndOffsets(state);
      }

      if (oldProps.rowsCount !== newProps.rowsCount) {
        state.getInternal().rowBufferSet = new IntegerBufferSet();
      }

      const scrollAnchor = getScrollAnchor(state, newProps, oldProps);

      // If anything has changed in state, update our rendered rows
      if (!shallowEqual(state, oldState) || scrollAnchor.changed) {
        computeRenderedRows(state, scrollAnchor);
      }

      columnStateHelper.initialize(state, newProps, oldProps);

      // if scroll values have changed, then we're scrolling!
      if (
        state.scrollX !== oldState.scrollX ||
        state.scrollY !== oldState.scrollY
      ) {
        state.scrolling = state.scrolling || true;
      }

      // TODO REDUX_MIGRATION solve w/ evil-diff
      // TODO (jordan) check if relevant props unchanged and
      // children column widths and flex widths are unchanged
      // alternatively shallow diff and reconcile props
    },
    scrollEnd(state) {
      state.scrolling = false;
      const previousScrollAnchor = {
        firstIndex: state.firstRowIndex,
        firstOffset: state.firstRowOffset,
        lastIndex: state.lastIndex,
      };
      computeRenderedRows(state, previousScrollAnchor);
    },
    scrollToY(state, action) {
      const scrollY = action.payload;
      state.scrolling = true;
      const scrollAnchor = scrollTo(state, scrollY);
      computeRenderedRows(state, scrollAnchor);
    },
    scrollToX(state, action) {
      const scrollX = action.payload;
      state.scrolling = true;
      state.scrollX = scrollX;
    },
<<<<<<< HEAD

    updateRowHeights(state, action) {
      let firstUpdatedRowIndex = action.payload || 0;
      if (firstUpdatedRowIndex >= state.rowSettings.rowsCount) {
        return;
      }

      // Recompute all the updated rows heights
      while (firstUpdatedRowIndex < state.rowSettings.rowsCount) {
        updateRowHeight(state, firstUpdatedRowIndex++);
      }

=======
    updateRowHeights(state, action) {
      const firstUpdatedRowIndex = action.payload || 0;
      if (firstUpdatedRowIndex >= state.getInternal().rowUntilOffsetsAreExact) {
        return;
      }
      // Invalidate all the previous computed row heights till the updated row
      state.getInternal().rowUntilOffsetsAreExact = firstUpdatedRowIndex;
>>>>>>> 96146768
      // Refresh the current scroll position according to the new row heights
      const currentScrollY =
        state
          .getInternal()
          .rowOffsetIntervalTree.sumUntil(state.firstRowIndex) -
        state.firstRowOffset;
      const scrollAnchor = scrollTo(state, currentScrollY);
      computeRenderedRows(state, scrollAnchor);
    },
  },
});

/**
 * Initialize row heights (storedHeights) & offsets based on the default rowHeight
 *
 * @param {!Object} state
 * @private
 */
export function initializeRowHeightsAndOffsets(state) {
  const {
    rowHeight,
    rowsCount,
    subRowHeight,
    rowHeightGetter,
    subRowHeightGetter,
  } = state.rowSettings;
  const defaultFullRowHeight = rowHeight + subRowHeight;
  let scrollContentHeight = 0;
  const storedHeights = new Array(rowsCount);
  for (let idx = 0; idx < rowsCount; idx++) {
    if (state.isVerticalScrollExact) {
      storedHeights[idx] = rowHeightGetter(idx) + subRowHeightGetter(idx);
    } else {
      storedHeights[idx] = defaultFullRowHeight;
    }
    scrollContentHeight += storedHeights[idx];
  }

  const rowOffsetIntervalTree = new PrefixIntervalTree(storedHeights);

  state.scrollContentHeight = scrollContentHeight;
  Object.assign(state.getInternal(), {
    rowOffsetIntervalTree,
    storedHeights,
  });
}

/**
 * @param {!Object} state
 * @param {!Object} props
 * @return {!Object}
 * @private
 */
function setStateFromProps(state, props) {
  const {
    columnGroupElements,
    columnElements,
    elementTemplates,
    useGroupHeader,
  } = convertColumnElementsToData(props.children);

  Object.assign(state, {
    columnGroupElements,
    columnElements,
    elementTemplates,
    propsRevision: state.propsRevision + 1,
    isVerticalScrollExact: props.isVerticalScrollExact,
  });

  // NOTE (pradeep): We pre-freeze these large collections to avoid
  // performance bottle necks
  //
  // From Immer's docs:
  //     Immer freezes everything recursively. For large data objects
  //     that won't be changed in the future this might be over-kill,
  //     in that case it can be more efficient to shallowly
  //     pre-freeze data using the freeze utility.
  Object.freeze(state.columnElements);
  Object.freeze(state.columnGroupElements);
  Object.freeze(state.elementTemplates);

  state.elementHeights = Object.assign(
    {},
    state.elementHeights,
    pick(props, [
      'cellGroupWrapperHeight',
      'footerHeight',
      'groupHeaderHeight',
      'headerHeight',
    ])
  );
  if (!useGroupHeader) {
    state.elementHeights.groupHeaderHeight = 0;
  }

  state.rowSettings = Object.assign(
    {},
    state.rowSettings,
    pick(props, ['bufferRowCount', 'rowHeight', 'rowsCount', 'subRowHeight'])
  );
  const { rowHeight, subRowHeight } = state.rowSettings;
  state.rowSettings.rowHeightGetter =
    props.rowHeightGetter || (() => rowHeight);
  state.rowSettings.subRowHeightGetter =
    props.subRowHeightGetter || (() => subRowHeight || 0);
  state.rowSettings.rowAttributesGetter = props.rowAttributesGetter;

  state.scrollFlags = Object.assign(
    {},
    state.scrollFlags,
    pick(props, ['overflowX', 'overflowY', 'showScrollbarX', 'showScrollbarY'])
  );

  state.tableSize = Object.assign(
    {},
    state.tableSize,
    pick(props, ['height', 'maxHeight', 'ownerHeight', 'width'])
  );
  state.tableSize.useMaxHeight = state.tableSize.height === undefined;

  state.scrollbarXHeight = props.scrollbarXHeight;
  state.scrollbarYWidth = props.scrollbarYWidth;
}

const { reducer, actions } = slice;
export const {
  initialize,
  propChange,
  scrollEnd,
  scrollToX,
  scrollToY,
  updateRowHeights,
} = actions;
export default reducer;<|MERGE_RESOLUTION|>--- conflicted
+++ resolved
@@ -212,8 +212,6 @@
       state.scrolling = true;
       state.scrollX = scrollX;
     },
-<<<<<<< HEAD
-
     updateRowHeights(state, action) {
       let firstUpdatedRowIndex = action.payload || 0;
       if (firstUpdatedRowIndex >= state.rowSettings.rowsCount) {
@@ -225,15 +223,6 @@
         updateRowHeight(state, firstUpdatedRowIndex++);
       }
 
-=======
-    updateRowHeights(state, action) {
-      const firstUpdatedRowIndex = action.payload || 0;
-      if (firstUpdatedRowIndex >= state.getInternal().rowUntilOffsetsAreExact) {
-        return;
-      }
-      // Invalidate all the previous computed row heights till the updated row
-      state.getInternal().rowUntilOffsetsAreExact = firstUpdatedRowIndex;
->>>>>>> 96146768
       // Refresh the current scroll position according to the new row heights
       const currentScrollY =
         state
