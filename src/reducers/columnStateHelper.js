--- conflicted
+++ resolved
@@ -138,95 +138,6 @@
   return scrollX;
 }
 
-<<<<<<< HEAD
-=======
-/**
- * This is called when a cell that is in the header of a column has its
- * resizer knob clicked on. It displays the resizer and puts in the correct
- * location on the table.
- */
-function resizeColumn(state, resizeData) {
-  let {
-    cellMinWidth,
-    cellMaxWidth,
-    cellWidth,
-    columnKey,
-    combinedWidth,
-    clientX,
-    clientY,
-    leftOffset,
-  } = resizeData;
-  return Object.assign({}, state, {
-    isColumnResizing: true,
-    columnResizingData: {
-      left: leftOffset + combinedWidth - cellWidth,
-      width: cellWidth,
-      minWidth: cellMinWidth,
-      maxWidth: cellMaxWidth,
-      initialEvent: {
-        clientX: clientX,
-        clientY: clientY,
-        preventDefault: emptyFunction,
-      },
-      key: columnKey,
-    },
-  });
-}
-
-function reorderColumn(state, reorderData) {
-  let { columnKey, left, scrollStart, width } = reorderData;
-  const { fixedColumns } = columnWidths(state);
-  const isFixed = fixedColumns.some(function (column) {
-    return column.columnKey === columnKey;
-  });
-
-  return Object.assign({}, state, {
-    isColumnReordering: true,
-    columnReorderingData: {
-      cancelReorder: false,
-      dragDistance: 0,
-      isFixed: isFixed,
-      scrollStart: scrollStart,
-      columnKey: columnKey,
-      columnWidth: width,
-      originalLeft: left,
-      columnBefore: undefined,
-      columnAfter: undefined,
-    },
-  });
-}
-
-function reorderColumnMove(state, deltaX) {
-  const { isFixed, originalLeft, scrollStart } = state.columnReorderingData;
-  let { maxScrollX, scrollX } = state;
-  if (!isFixed) {
-    // Relative dragX position on scroll
-    const dragX = originalLeft - scrollStart + deltaX;
-    const { availableScrollWidth } = columnWidths(state);
-    deltaX += scrollX - scrollStart;
-
-    // Scroll the table left or right if we drag near the edges of the table
-    if (dragX > availableScrollWidth - DRAG_SCROLL_BUFFER) {
-      scrollX = Math.min(scrollX + DRAG_SCROLL_SPEED, maxScrollX);
-    } else if (dragX <= DRAG_SCROLL_BUFFER) {
-      scrollX = Math.max(scrollX - DRAG_SCROLL_SPEED, 0);
-    }
-  }
-
-  // NOTE (jordan) Need to clone this object when use pureRendering
-  const reorderingData = Object.assign({}, state.columnReorderingData, {
-    dragDistance: deltaX,
-    columnBefore: undefined,
-    columnAfter: undefined,
-  });
-
-  return Object.assign({}, state, {
-    scrollX: scrollX,
-    columnReorderingData: reorderingData,
-  });
-}
-
->>>>>>> 1010d268
 export default {
   initialize,
 };