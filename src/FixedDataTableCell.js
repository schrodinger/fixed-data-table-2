--- conflicted
+++ resolved
@@ -174,12 +174,15 @@
   };
 
   render() /*object*/ {
-<<<<<<< HEAD
-    var { height, width, columnKey, isHeaderOrFooter, visible, ...props } =
-=======
-    var { height, width, columnIndex, columnKey, isHeaderOrFooter, ...props } =
->>>>>>> 3834929d
-      this.props;
+    var {
+      height,
+      width,
+      columnIndex,
+      columnKey,
+      isHeaderOrFooter,
+      visible,
+      ...props
+    } = this.props;
 
     var style = {
       height,
