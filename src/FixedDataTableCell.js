/**
 * Copyright Schrodinger, LLC
 * All rights reserved.
 *
 * This source code is licensed under the BSD-style license found in the
 * LICENSE file in the root directory of this source tree. An additional grant
 * of patent rights can be found in the PATENTS file in the same directory.
 *
 * @providesModule FixedDataTableCell
 * @typechecks
 */

import React from 'react';
import PropTypes from 'prop-types';
import cx from './vendor_upstream/stubs/cx';
import joinClasses from './vendor_upstream/core/joinClasses';
import shallowEqual from './vendor_upstream/core/shallowEqual';
import FixedDataTableCellDefaultDeprecated from './FixedDataTableCellDefaultDeprecated';
import { polyfill as lifecycleCompatibilityPolyfill } from 'react-lifecycles-compat';
import ReorderCell from './plugins/ResizeReorder/ReorderCell';
import ResizeCell from './plugins/ResizeReorder/ResizeCell';
import { CellGroupType } from './enums/CellGroup';

class FixedDataTableCell extends React.Component {
  /**
   * PropTypes are disabled in this component, because having them on slows
   * down the FixedDataTable hugely in DEV mode. You can enable them back for
   * development, but please don't commit this component with enabled propTypes.
   */
  static propTypes_DISABLED_FOR_PERFORMANCE = {
    isScrolling: PropTypes.bool,
    align: PropTypes.oneOf(['left', 'center', 'right']),
    className: PropTypes.string,
    highlighted: PropTypes.bool,
    width: PropTypes.number.isRequired,
    minWidth: PropTypes.number,
    maxWidth: PropTypes.number,
    height: PropTypes.number.isRequired,

    cell: PropTypes.oneOfType([
      PropTypes.string,
      PropTypes.element,
      PropTypes.func,
    ]),

    columnKey: PropTypes.oneOfType([PropTypes.string, PropTypes.number]),

    /**
     * The row index that will be passed to `cellRenderer` to render.
     */
    rowIndex: PropTypes.number.isRequired,

    /**
     * The left offset in pixels of the cell.
     */
    left: PropTypes.number,

    /**
     * Flag for enhanced performance check
     */
    pureRendering: PropTypes.bool,

    /**
     * Whether touch is enabled or not.
     */
    touchEnabled: PropTypes.bool,

    /**
     * Whether the cell group is part of the header or footer
     */
    isHeaderOrFooter: PropTypes.bool,

    /**
     * If the component should render for RTL direction
     */
    isRTL: PropTypes.bool,
<<<<<<< HEAD
=======

    /**
     * Whether this cell is visible (i.e, inside the viewport) or not.
     */
    isVisible: PropTypes.bool.isRequired,
  };
>>>>>>> ec62b2d0

    /**
     * @deprecated
     *
     * Callback that is called when resizer has been released
     * and column needs to be updated.
     *
     * Only for backward compatibility.
     *
     * Required if the isResizable property is true on any column.
     *
     * ```
     * function(
     *   newColumnWidth: number,
     *   columnKey: string,
     * )
     * ```
     */
    onColumnResizeEnd: PropTypes.func,

    /**
     * @deprecated
     *
     * Callback that is called when reordering has been completed
     * and columns need to be updated.
     *
     * ```
     * function(
     *   event {
     *     columnBefore: string|undefined, // the column before the new location of this one
     *     columnAfter: string|undefined,  // the column after the new location of this one
     *     reorderColumn: string,          // the column key that was just reordered
     *   }
     * )
     * ```
     */
    onColumnReorderEnd: PropTypes.func,

    /**
     * Whether these cells belong to the header/group-header
     */
    isHeader: PropTypes.bool,

    /**
     * Whether the cells belongs to the fixed group
     */
    cellGroupType: PropTypes.oneOf([
      CellGroupType.FIXED,
      CellGroupType.FIXED_RIGHT,
      CellGroupType.SCROLLABLE,
    ]),
  };

  shouldComponentUpdate(nextProps) {
    if (
      nextProps.isScrolling &&
      this.props.rowIndex === nextProps.rowIndex &&
      this.props.isVisible === nextProps.isVisible
    ) {
      return false;
    }

    //Performance check not enabled
    if (!nextProps.pureRendering) {
      return true;
    }

    const { cell: oldCell, ...oldProps } = this.props;
    const { cell: newCell, ...newProps } = nextProps;

    if (!shallowEqual(oldProps, newProps)) {
      return true;
    }

    if (!oldCell || !newCell || oldCell.type !== newCell.type) {
      return true;
    }

    if (!shallowEqual(oldCell.props, newCell.props)) {
      return true;
    }

    return false;
  }

  static defaultProps = /*object*/ {
    align: 'left',
    highlighted: false,
  };

  render() /*object*/ {
<<<<<<< HEAD
    const {
      height,
      width,
      columnIndex,
=======
    var {
      height,
      width,
      isVisible,
>>>>>>> ec62b2d0
      columnKey,
      isHeaderOrFooter,
      ...props
    } = this.props;

    const style = {
      height,
      width,
    };

    if (this.props.isRTL) {
      style.right = props.left;
    } else {
      style.left = props.left;
    }

    const className = joinClasses(
      cx({
        'fixedDataTableCellLayout/main': true,
        'fixedDataTableCellLayout/lastChild': props.lastChild,
        'fixedDataTableCellLayout/alignRight': props.align === 'right',
        'fixedDataTableCellLayout/alignCenter': props.align === 'center',
        'public/fixedDataTableCell/alignRight': props.align === 'right',
        'public/fixedDataTableCell/highlighted': props.highlighted,
        'public/fixedDataTableCell/main': true,
      }),
      props.className
    );

<<<<<<< HEAD
    let cellProps = {
      isHeader: this.props.isHeader,
      isGroupHeader: this.props.isGroupHeader,
      cellGroupType: this.props.cellGroupType,
      columnIndex: this.props.columnIndex,
      columnKey: this.props.columnKey,
      height: this.props.height,
      width: this.props.width,
      left: this.props.left,
=======
    var columnResizerComponent;
    if (props.onColumnResize) {
      var columnResizerStyle = {
        height,
      };
      columnResizerComponent = (
        <div
          className={cx('fixedDataTableCellLayout/columnResizerContainer')}
          style={columnResizerStyle}
          onMouseDown={this._onColumnResizerMouseDown}
          onTouchStart={
            this.props.touchEnabled ? this._onColumnResizerMouseDown : null
          }
          onTouchEnd={this.props.touchEnabled ? this._suppressEvent : null}
          onTouchMove={this.props.touchEnabled ? this._suppressEvent : null}
        >
          <div
            className={joinClasses(
              cx('fixedDataTableCellLayout/columnResizerKnob'),
              cx('public/fixedDataTableCell/columnResizerKnob')
            )}
            style={columnResizerStyle}
          />
        </div>
      );
    }

    var columnReorderComponent;
    if (props.onColumnReorder) {
      //header row
      columnReorderComponent = (
        <FixedDataTableColumnReorderHandle
          columnKey={this.columnKey}
          touchEnabled={this.props.touchEnabled}
          onMouseDown={this._onColumnReorderMouseDown}
          onTouchStart={this._onColumnReorderMouseDown}
          height={height}
          {...this.props}
        />
      );
    }

    var cellProps = {
      columnKey,
      height,
      width,
      isVisible,
>>>>>>> ec62b2d0
    };

    if (props.rowIndex >= 0) {
      cellProps.rowIndex = props.rowIndex;
    }

    let content;
    if (
      this.props.isHeader &&
      (this.props.onColumnResizeEnd || this.props.onColumnReorderEnd)
    ) {
      // NOTE: Use plugins manually for backward compatibility. Will be removed in future release.
      if (this.props.onColumnResizeEnd && this.props.onColumnReorderEnd) {
        cellProps = {
          ...cellProps,
          minWidth: this.props.minWidth,
          maxWidth: this.props.maxWidth,
        };
        content = (
          <ReorderCell
            {...cellProps}
            onColumnReorderEnd={this.props.onColumnReorderEnd}
          >
            <ResizeCell onColumnResizeEnd={this.props.onColumnResizeEnd}>
              {props.cell}
            </ResizeCell>
          </ReorderCell>
        );
      } else if (this.props.onColumnReorderEnd) {
        content = (
          <ReorderCell
            {...cellProps}
            onColumnReorderEnd={this.props.onColumnReorderEnd}
          >
            {props.cell}
          </ReorderCell>
        );
      } else {
        cellProps = {
          ...cellProps,
          minWidth: this.props.minWidth,
          maxWidth: this.props.maxWidth,
        };
        content = (
          <ResizeCell
            {...cellProps}
            onColumnResizeEnd={this.props.onColumnResizeEnd}
          >
            {props.cell}
          </ResizeCell>
        );
      }
    } else if (React.isValidElement(props.cell)) {
      content = React.cloneElement(props.cell, cellProps);
    } else if (typeof props.cell === 'function') {
      content = props.cell(cellProps);
    } else {
      content = (
        <FixedDataTableCellDefaultDeprecated {...cellProps}>
          {props.cell}
        </FixedDataTableCellDefaultDeprecated>
      );
    }

    const role = isHeaderOrFooter ? 'columnheader' : 'gridcell';

    return (
      <div className={className} style={style} role={role}>
        {content}
      </div>
    );
  }
}

export default lifecycleCompatibilityPolyfill(FixedDataTableCell);<|MERGE_RESOLUTION|>--- conflicted
+++ resolved
@@ -74,15 +74,11 @@
      * If the component should render for RTL direction
      */
     isRTL: PropTypes.bool,
-<<<<<<< HEAD
-=======
 
     /**
      * Whether this cell is visible (i.e, inside the viewport) or not.
      */
     isVisible: PropTypes.bool.isRequired,
-  };
->>>>>>> ec62b2d0
 
     /**
      * @deprecated
@@ -174,17 +170,11 @@
   };
 
   render() /*object*/ {
-<<<<<<< HEAD
     const {
       height,
       width,
       columnIndex,
-=======
-    var {
-      height,
-      width,
       isVisible,
->>>>>>> ec62b2d0
       columnKey,
       isHeaderOrFooter,
       ...props
@@ -214,7 +204,6 @@
       props.className
     );
 
-<<<<<<< HEAD
     let cellProps = {
       isHeader: this.props.isHeader,
       isGroupHeader: this.props.isGroupHeader,
@@ -224,55 +213,7 @@
       height: this.props.height,
       width: this.props.width,
       left: this.props.left,
-=======
-    var columnResizerComponent;
-    if (props.onColumnResize) {
-      var columnResizerStyle = {
-        height,
-      };
-      columnResizerComponent = (
-        <div
-          className={cx('fixedDataTableCellLayout/columnResizerContainer')}
-          style={columnResizerStyle}
-          onMouseDown={this._onColumnResizerMouseDown}
-          onTouchStart={
-            this.props.touchEnabled ? this._onColumnResizerMouseDown : null
-          }
-          onTouchEnd={this.props.touchEnabled ? this._suppressEvent : null}
-          onTouchMove={this.props.touchEnabled ? this._suppressEvent : null}
-        >
-          <div
-            className={joinClasses(
-              cx('fixedDataTableCellLayout/columnResizerKnob'),
-              cx('public/fixedDataTableCell/columnResizerKnob')
-            )}
-            style={columnResizerStyle}
-          />
-        </div>
-      );
-    }
-
-    var columnReorderComponent;
-    if (props.onColumnReorder) {
-      //header row
-      columnReorderComponent = (
-        <FixedDataTableColumnReorderHandle
-          columnKey={this.columnKey}
-          touchEnabled={this.props.touchEnabled}
-          onMouseDown={this._onColumnReorderMouseDown}
-          onTouchStart={this._onColumnReorderMouseDown}
-          height={height}
-          {...this.props}
-        />
-      );
-    }
-
-    var cellProps = {
-      columnKey,
-      height,
-      width,
       isVisible,
->>>>>>> ec62b2d0
     };
 
     if (props.rowIndex >= 0) {
