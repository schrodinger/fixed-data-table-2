/**
 * Copyright Schrodinger, LLC
 * All rights reserved.
 *
 * This source code is licensed under the BSD-style license found in the
 * LICENSE file in the root directory of this source tree. An additional grant
 * of patent rights can be found in the PATENTS file in the same directory.
 *
 * @providesModule FixedDataTableCell
 * @typechecks
 */

import React from 'react';
import PropTypes from 'prop-types';
import cx from './vendor_upstream/stubs/cx';
import joinClasses from './vendor_upstream/core/joinClasses';
import shallowEqual from './vendor_upstream/core/shallowEqual';
import FixedDataTableCellDefaultDeprecated from './FixedDataTableCellDefaultDeprecated';
import { polyfill as lifecycleCompatibilityPolyfill } from 'react-lifecycles-compat';
import ReorderCell from './plugins/ResizeReorder/ReorderCell';
import ResizeCell from './plugins/ResizeReorder/ResizeCell';

class FixedDataTableCell extends React.Component {
  /**
   * PropTypes are disabled in this component, because having them on slows
   * down the FixedDataTable hugely in DEV mode. You can enable them back for
   * development, but please don't commit this component with enabled propTypes.
   */
  static propTypes_DISABLED_FOR_PERFORMANCE = {
    isScrolling: PropTypes.bool,
    align: PropTypes.oneOf(['left', 'center', 'right']),
    className: PropTypes.string,
    highlighted: PropTypes.bool,
    width: PropTypes.number.isRequired,
    minWidth: PropTypes.number,
    maxWidth: PropTypes.number,
    height: PropTypes.number.isRequired,

    cell: PropTypes.oneOfType([
      PropTypes.string,
      PropTypes.element,
      PropTypes.func,
    ]),

    columnKey: PropTypes.oneOfType([PropTypes.string, PropTypes.number]),

    /**
     * The row index that will be passed to `cellRenderer` to render.
     */
    rowIndex: PropTypes.number.isRequired,

    /**
     * The left offset in pixels of the cell.
     */
    left: PropTypes.number,

    /**
     * Flag for enhanced performance check
     */
    pureRendering: PropTypes.bool,

    /**
     * Whether touch is enabled or not.
     */
    touchEnabled: PropTypes.bool,

    /**
     * Whether the cell group is part of the header or footer
     */
    isHeaderOrFooter: PropTypes.bool,

    /**
     * If the component should render for RTL direction
     */
    isRTL: PropTypes.bool,
<<<<<<< HEAD

    /**
     * Callback that is called when resizer has been released
     * and column needs to be updated.
     *
     * Only for backward compatibility.
     *
     * Required if the isResizable property is true on any column.
     *
     * ```
     * function(
     *   newColumnWidth: number,
     *   columnKey: string,
     * )
     * ```
     */
    onColumnResizeEnd: PropTypes.func,

    /**
     * Callback that is called when reordering has been completed
     * and columns need to be updated.
     *
     * ```
     * function(
     *   event {
     *     columnBefore: string|undefined, // the column before the new location of this one
     *     columnAfter: string|undefined,  // the column after the new location of this one
     *     reorderColumn: string,          // the column key that was just reordered
     *   }
     * )
     * ```
     */
    onColumnReorderEnd: PropTypes.func,

    /**
     * Whether these cells belong to the header/group-header
     */
    isHeader: PropTypes.bool,

    /**
     * Function to change the scroll position by interacting
     * with the store.
     */
    scrollToX: PropTypes.func,

    /**
     * Whether the cells belongs to the fixed group
     */
    isFixed: PropTypes.bool,

    /**
     * Function which returns object consisting of keys and widths of the columns
     * in the current cell group.
     */
    getCellGroupWidth: PropTypes.func.isRequired,

    /**
     * @deprecated
     * Functions which toggles cells recycling for a cell
     */
    toggleCellsRecycling: PropTypes.func,
=======
  };

  state = {
    isReorderingThisColumn: false,
    displacement: 0,
    reorderingDisplacement: 0,
>>>>>>> 1010d268
  };

  shouldComponentUpdate(nextProps) {
    if (nextProps.isScrolling && this.props.rowIndex === nextProps.rowIndex) {
      return false;
    }

    //Performance check not enabled
    if (!nextProps.pureRendering) {
      return true;
    }

    const { cell: oldCell, ...oldProps } = this.props;
    const { cell: newCell, ...newProps } = nextProps;

    if (!shallowEqual(oldProps, newProps)) {
      return true;
    }

    if (!oldCell || !newCell || oldCell.type !== newCell.type) {
      return true;
    }

    if (!shallowEqual(oldCell.props, newCell.props)) {
      return true;
    }

    return false;
  }

<<<<<<< HEAD
=======
  static getDerivedStateFromProps(nextProps, prevState) {
    var left = nextProps.left + prevState.displacement;

    var newState = {
      isReorderingThisColumn: false,
    };

    if (!nextProps.isColumnReordering) {
      newState.displacement = 0;
      return newState;
    }

    var originalLeft = nextProps.columnReorderingData.originalLeft;
    var reorderCellLeft =
      originalLeft + nextProps.columnReorderingData.dragDistance;
    var farthestPossiblePoint =
      nextProps.columnGroupWidth - nextProps.columnReorderingData.columnWidth;

    // ensure the cell isn't being dragged out of the column group
    reorderCellLeft = Math.max(reorderCellLeft, 0);
    reorderCellLeft = Math.min(reorderCellLeft, farthestPossiblePoint);

    // check if current cell belongs to the column that's being reordered
    if (nextProps.columnKey === nextProps.columnReorderingData.columnKey) {
      newState.displacement = reorderCellLeft - nextProps.left;
      newState.isReorderingThisColumn = true;
      return newState;
    }

    var reorderCellRight =
      reorderCellLeft + nextProps.columnReorderingData.columnWidth;
    var reorderCellCenter =
      reorderCellLeft + nextProps.columnReorderingData.columnWidth / 2;
    var centerOfThisColumn = left + nextProps.width / 2;

    var cellIsBeforeOneBeingDragged = reorderCellCenter > centerOfThisColumn;
    var cellWasOriginallyBeforeOneBeingDragged = originalLeft > nextProps.left;
    var changedPosition = false;

    if (cellIsBeforeOneBeingDragged) {
      if (reorderCellLeft < centerOfThisColumn) {
        changedPosition = true;
        if (cellWasOriginallyBeforeOneBeingDragged) {
          newState.displacement = nextProps.columnReorderingData.columnWidth;
        } else {
          newState.displacement = 0;
        }
      }
    } else {
      if (reorderCellRight > centerOfThisColumn) {
        changedPosition = true;
        if (cellWasOriginallyBeforeOneBeingDragged) {
          newState.displacement = 0;
        } else {
          newState.displacement =
            nextProps.columnReorderingData.columnWidth * -1;
        }
      }
    }

    if (changedPosition) {
      if (cellIsBeforeOneBeingDragged) {
        if (!nextProps.columnReorderingData.columnAfter) {
          nextProps.columnReorderingData.columnAfter = nextProps.columnKey;
        }
      } else {
        nextProps.columnReorderingData.columnBefore = nextProps.columnKey;
      }
    } else if (cellIsBeforeOneBeingDragged) {
      nextProps.columnReorderingData.columnBefore = nextProps.columnKey;
    } else if (!nextProps.columnReorderingData.columnAfter) {
      nextProps.columnReorderingData.columnAfter = nextProps.columnKey;
    }

    return newState;
  }

>>>>>>> 1010d268
  static defaultProps = /*object*/ {
    align: 'left',
    highlighted: false,
  };

  render() /*object*/ {
    var { height, width, columnKey, isHeaderOrFooter, ...props } = this.props;

    var style = {
      height,
      width,
    };

    if (this.props.isRTL) {
      style.right = props.left;
    } else {
      style.left = props.left;
    }

<<<<<<< HEAD
=======
    if (this.state.isReorderingThisColumn) {
      const DIR_SIGN = this.props.isRTL ? -1 : 1;
      style.transform = `translateX(${
        this.state.displacement * DIR_SIGN
      }px) translateZ(0)`;
      style.zIndex = 1;
    }

>>>>>>> 1010d268
    var className = joinClasses(
      cx({
        'fixedDataTableCellLayout/main': true,
        'fixedDataTableCellLayout/lastChild': props.lastChild,
        'fixedDataTableCellLayout/alignRight': props.align === 'right',
        'fixedDataTableCellLayout/alignCenter': props.align === 'center',
        'public/fixedDataTableCell/alignRight': props.align === 'right',
        'public/fixedDataTableCell/highlighted': props.highlighted,
        'public/fixedDataTableCell/main': true,
<<<<<<< HEAD
=======
        'public/fixedDataTableCell/hasReorderHandle': !!props.onColumnReorder,
        'public/fixedDataTableCell/reordering': this.state
          .isReorderingThisColumn,
>>>>>>> 1010d268
      }),
      props.className
    );

<<<<<<< HEAD
=======
    var columnResizerComponent;
    if (props.onColumnResize) {
      var columnResizerStyle = {
        height,
      };
      columnResizerComponent = (
        <div
          className={cx('fixedDataTableCellLayout/columnResizerContainer')}
          style={columnResizerStyle}
          onMouseDown={this._onColumnResizerMouseDown}
          onTouchStart={
            this.props.touchEnabled ? this._onColumnResizerMouseDown : null
          }
          onTouchEnd={this.props.touchEnabled ? this._suppressEvent : null}
          onTouchMove={this.props.touchEnabled ? this._suppressEvent : null}
        >
          <div
            className={joinClasses(
              cx('fixedDataTableCellLayout/columnResizerKnob'),
              cx('public/fixedDataTableCell/columnResizerKnob')
            )}
            style={columnResizerStyle}
          />
        </div>
      );
    }

    var columnReorderComponent;
    if (props.onColumnReorder) {
      //header row
      columnReorderComponent = (
        <FixedDataTableColumnReorderHandle
          columnKey={this.columnKey}
          touchEnabled={this.props.touchEnabled}
          onMouseDown={this._onColumnReorderMouseDown}
          onTouchStart={this._onColumnReorderMouseDown}
          height={height}
          {...this.props}
        />
      );
    }

>>>>>>> 1010d268
    var cellProps = {
      columnKey,
      height,
      width,
    };
    if (this.props.isHeader) {
      cellProps = {
        ...cellProps,
        left: this.props.left,
        isFixed: this.props.isFixed,
        scrollToX: this.props.scrollToX,
        getCellGroupWidth: this.props.getCellGroupWidth,
        columnGroupWidth: this.props.columnGroupWidth,
      };
    }

    if (props.rowIndex >= 0) {
      cellProps.rowIndex = props.rowIndex;
    }

    var content;
    if (this.props.isHeader && (this.props.onColumnResizeEnd || this.props.onColumnReorderEnd)) {
      // NOTE: Use plugins manually for backward compatibility. Will be removed in future release.
      if (this.props.onColumnResizeEnd && this.props.onColumnReorderEnd) {
        content = (
          <ReorderCell
            {...cellProps}
            onColumnReorderStart={(/*string*/columnKey) => {
              this.props.toggleCellsRecycling(false, columnKey);
            }}
            onColumnReorderEnd={(/*object*/val) => {
              this.props.toggleCellsRecycling(true);
              this.props.onColumnReorderEnd(val);
            }}
          >
            <ResizeCell
              onColumnResizeEnd={this.props.onColumnResizeEnd}
            >
              {props.cell}
            </ResizeCell>
          </ReorderCell>
        );
      } else if (this.props.onColumnReorderEnd) {
        content = (
          <ReorderCell
            {...cellProps}
            onColumnReorderStart={(/*string*/columnKey) => {
              this.props.toggleCellsRecycling(false, columnKey);
            }}
            onColumnReorderEnd={(/*object*/val) => {
              this.props.toggleCellsRecycling(true);
              this.props.onColumnReorderEnd(val);
            }}>
            {props.cell}
          </ReorderCell>
        );
      } else {
        cellProps = {
          ...cellProps,
          minWidth: this.props.minWidth,
          maxWidth: this.props.maxWidth
        };
        content = (
          <ResizeCell
            {...cellProps}
            onColumnResizeEnd={this.props.onColumnResizeEnd}>
            {props.cell}
          </ResizeCell>
        );
      }
    } else if (React.isValidElement(props.cell)) {
      content = React.cloneElement(props.cell, cellProps);
    } else if (typeof props.cell === 'function') {
      content = props.cell(cellProps);
    } else {
      content = (
        <FixedDataTableCellDefaultDeprecated {...cellProps}>
          {props.cell}
        </FixedDataTableCellDefaultDeprecated>
      );
    }

    const role = isHeaderOrFooter ? 'columnheader' : 'gridcell';

    return (
      <div className={className} style={style} role={role}>
        {content}
      </div>
    );
  }
<<<<<<< HEAD
=======

  _onColumnResizerMouseDown = (/*object*/ event) => {
    this.props.onColumnResize(
      this.props.left,
      this.props.width,
      this.props.minWidth,
      this.props.maxWidth,
      this.props.columnKey,
      event
    );
    /**
     * This prevents the rows from moving around when we resize the
     * headers on touch devices.
     */
    if (this.props.touchEnabled) {
      event.preventDefault();
      event.stopPropagation();
    }
  };

  _onColumnReorderMouseDown = (/*object*/ event) => {
    this.props.onColumnReorder(
      this.props.columnKey,
      this.props.width,
      this.props.left,
      event
    );
  };

  _suppressEvent = (/*object*/ event) => {
    event.preventDefault();
    event.stopPropagation();
  };
>>>>>>> 1010d268
}

export default lifecycleCompatibilityPolyfill(FixedDataTableCell);<|MERGE_RESOLUTION|>--- conflicted
+++ resolved
@@ -73,7 +73,6 @@
      * If the component should render for RTL direction
      */
     isRTL: PropTypes.bool,
-<<<<<<< HEAD
 
     /**
      * Callback that is called when resizer has been released
@@ -135,14 +134,6 @@
      * Functions which toggles cells recycling for a cell
      */
     toggleCellsRecycling: PropTypes.func,
-=======
-  };
-
-  state = {
-    isReorderingThisColumn: false,
-    displacement: 0,
-    reorderingDisplacement: 0,
->>>>>>> 1010d268
   };
 
   shouldComponentUpdate(nextProps) {
@@ -173,86 +164,6 @@
     return false;
   }
 
-<<<<<<< HEAD
-=======
-  static getDerivedStateFromProps(nextProps, prevState) {
-    var left = nextProps.left + prevState.displacement;
-
-    var newState = {
-      isReorderingThisColumn: false,
-    };
-
-    if (!nextProps.isColumnReordering) {
-      newState.displacement = 0;
-      return newState;
-    }
-
-    var originalLeft = nextProps.columnReorderingData.originalLeft;
-    var reorderCellLeft =
-      originalLeft + nextProps.columnReorderingData.dragDistance;
-    var farthestPossiblePoint =
-      nextProps.columnGroupWidth - nextProps.columnReorderingData.columnWidth;
-
-    // ensure the cell isn't being dragged out of the column group
-    reorderCellLeft = Math.max(reorderCellLeft, 0);
-    reorderCellLeft = Math.min(reorderCellLeft, farthestPossiblePoint);
-
-    // check if current cell belongs to the column that's being reordered
-    if (nextProps.columnKey === nextProps.columnReorderingData.columnKey) {
-      newState.displacement = reorderCellLeft - nextProps.left;
-      newState.isReorderingThisColumn = true;
-      return newState;
-    }
-
-    var reorderCellRight =
-      reorderCellLeft + nextProps.columnReorderingData.columnWidth;
-    var reorderCellCenter =
-      reorderCellLeft + nextProps.columnReorderingData.columnWidth / 2;
-    var centerOfThisColumn = left + nextProps.width / 2;
-
-    var cellIsBeforeOneBeingDragged = reorderCellCenter > centerOfThisColumn;
-    var cellWasOriginallyBeforeOneBeingDragged = originalLeft > nextProps.left;
-    var changedPosition = false;
-
-    if (cellIsBeforeOneBeingDragged) {
-      if (reorderCellLeft < centerOfThisColumn) {
-        changedPosition = true;
-        if (cellWasOriginallyBeforeOneBeingDragged) {
-          newState.displacement = nextProps.columnReorderingData.columnWidth;
-        } else {
-          newState.displacement = 0;
-        }
-      }
-    } else {
-      if (reorderCellRight > centerOfThisColumn) {
-        changedPosition = true;
-        if (cellWasOriginallyBeforeOneBeingDragged) {
-          newState.displacement = 0;
-        } else {
-          newState.displacement =
-            nextProps.columnReorderingData.columnWidth * -1;
-        }
-      }
-    }
-
-    if (changedPosition) {
-      if (cellIsBeforeOneBeingDragged) {
-        if (!nextProps.columnReorderingData.columnAfter) {
-          nextProps.columnReorderingData.columnAfter = nextProps.columnKey;
-        }
-      } else {
-        nextProps.columnReorderingData.columnBefore = nextProps.columnKey;
-      }
-    } else if (cellIsBeforeOneBeingDragged) {
-      nextProps.columnReorderingData.columnBefore = nextProps.columnKey;
-    } else if (!nextProps.columnReorderingData.columnAfter) {
-      nextProps.columnReorderingData.columnAfter = nextProps.columnKey;
-    }
-
-    return newState;
-  }
-
->>>>>>> 1010d268
   static defaultProps = /*object*/ {
     align: 'left',
     highlighted: false,
@@ -272,17 +183,6 @@
       style.left = props.left;
     }
 
-<<<<<<< HEAD
-=======
-    if (this.state.isReorderingThisColumn) {
-      const DIR_SIGN = this.props.isRTL ? -1 : 1;
-      style.transform = `translateX(${
-        this.state.displacement * DIR_SIGN
-      }px) translateZ(0)`;
-      style.zIndex = 1;
-    }
-
->>>>>>> 1010d268
     var className = joinClasses(
       cx({
         'fixedDataTableCellLayout/main': true,
@@ -292,61 +192,10 @@
         'public/fixedDataTableCell/alignRight': props.align === 'right',
         'public/fixedDataTableCell/highlighted': props.highlighted,
         'public/fixedDataTableCell/main': true,
-<<<<<<< HEAD
-=======
-        'public/fixedDataTableCell/hasReorderHandle': !!props.onColumnReorder,
-        'public/fixedDataTableCell/reordering': this.state
-          .isReorderingThisColumn,
->>>>>>> 1010d268
       }),
       props.className
     );
 
-<<<<<<< HEAD
-=======
-    var columnResizerComponent;
-    if (props.onColumnResize) {
-      var columnResizerStyle = {
-        height,
-      };
-      columnResizerComponent = (
-        <div
-          className={cx('fixedDataTableCellLayout/columnResizerContainer')}
-          style={columnResizerStyle}
-          onMouseDown={this._onColumnResizerMouseDown}
-          onTouchStart={
-            this.props.touchEnabled ? this._onColumnResizerMouseDown : null
-          }
-          onTouchEnd={this.props.touchEnabled ? this._suppressEvent : null}
-          onTouchMove={this.props.touchEnabled ? this._suppressEvent : null}
-        >
-          <div
-            className={joinClasses(
-              cx('fixedDataTableCellLayout/columnResizerKnob'),
-              cx('public/fixedDataTableCell/columnResizerKnob')
-            )}
-            style={columnResizerStyle}
-          />
-        </div>
-      );
-    }
-
-    var columnReorderComponent;
-    if (props.onColumnReorder) {
-      //header row
-      columnReorderComponent = (
-        <FixedDataTableColumnReorderHandle
-          columnKey={this.columnKey}
-          touchEnabled={this.props.touchEnabled}
-          onMouseDown={this._onColumnReorderMouseDown}
-          onTouchStart={this._onColumnReorderMouseDown}
-          height={height}
-          {...this.props}
-        />
-      );
-    }
-
->>>>>>> 1010d268
     var cellProps = {
       columnKey,
       height,
@@ -368,23 +217,24 @@
     }
 
     var content;
-    if (this.props.isHeader && (this.props.onColumnResizeEnd || this.props.onColumnReorderEnd)) {
+    if (
+      this.props.isHeader &&
+      (this.props.onColumnResizeEnd || this.props.onColumnReorderEnd)
+    ) {
       // NOTE: Use plugins manually for backward compatibility. Will be removed in future release.
       if (this.props.onColumnResizeEnd && this.props.onColumnReorderEnd) {
         content = (
           <ReorderCell
             {...cellProps}
-            onColumnReorderStart={(/*string*/columnKey) => {
+            onColumnReorderStart={(/*string*/ columnKey) => {
               this.props.toggleCellsRecycling(false, columnKey);
             }}
-            onColumnReorderEnd={(/*object*/val) => {
+            onColumnReorderEnd={(/*object*/ val) => {
               this.props.toggleCellsRecycling(true);
               this.props.onColumnReorderEnd(val);
             }}
           >
-            <ResizeCell
-              onColumnResizeEnd={this.props.onColumnResizeEnd}
-            >
+            <ResizeCell onColumnResizeEnd={this.props.onColumnResizeEnd}>
               {props.cell}
             </ResizeCell>
           </ReorderCell>
@@ -393,13 +243,14 @@
         content = (
           <ReorderCell
             {...cellProps}
-            onColumnReorderStart={(/*string*/columnKey) => {
+            onColumnReorderStart={(/*string*/ columnKey) => {
               this.props.toggleCellsRecycling(false, columnKey);
             }}
-            onColumnReorderEnd={(/*object*/val) => {
+            onColumnReorderEnd={(/*object*/ val) => {
               this.props.toggleCellsRecycling(true);
               this.props.onColumnReorderEnd(val);
-            }}>
+            }}
+          >
             {props.cell}
           </ReorderCell>
         );
@@ -407,12 +258,13 @@
         cellProps = {
           ...cellProps,
           minWidth: this.props.minWidth,
-          maxWidth: this.props.maxWidth
+          maxWidth: this.props.maxWidth,
         };
         content = (
           <ResizeCell
             {...cellProps}
-            onColumnResizeEnd={this.props.onColumnResizeEnd}>
+            onColumnResizeEnd={this.props.onColumnResizeEnd}
+          >
             {props.cell}
           </ResizeCell>
         );
@@ -437,42 +289,6 @@
       </div>
     );
   }
-<<<<<<< HEAD
-=======
-
-  _onColumnResizerMouseDown = (/*object*/ event) => {
-    this.props.onColumnResize(
-      this.props.left,
-      this.props.width,
-      this.props.minWidth,
-      this.props.maxWidth,
-      this.props.columnKey,
-      event
-    );
-    /**
-     * This prevents the rows from moving around when we resize the
-     * headers on touch devices.
-     */
-    if (this.props.touchEnabled) {
-      event.preventDefault();
-      event.stopPropagation();
-    }
-  };
-
-  _onColumnReorderMouseDown = (/*object*/ event) => {
-    this.props.onColumnReorder(
-      this.props.columnKey,
-      this.props.width,
-      this.props.left,
-      event
-    );
-  };
-
-  _suppressEvent = (/*object*/ event) => {
-    event.preventDefault();
-    event.stopPropagation();
-  };
->>>>>>> 1010d268
 }
 
 export default lifecycleCompatibilityPolyfill(FixedDataTableCell);