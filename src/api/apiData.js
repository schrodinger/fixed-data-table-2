/**
 * Copyright Schrodinger, LLC
 * All rights reserved.
 *
 * This source code is licensed under the BSD-style license found in the
 * LICENSE file in the root directory of this source tree. An additional grant
 * of patent rights can be found in the PATENTS file in the same directory.
 *
 */
import shallowEqualSelector from '../helper/shallowEqualSelector';
import tableHeights from '../selectors/tableHeights';

const getApiDataSelector = () =>
  shallowEqualSelector(
    [
      (state) => state.tableSize.height,
      (state) => state.elementHeights.groupHeaderHeight,
      (state) => state.scrollX,
      (state) => state.maxScrollX,
<<<<<<< HEAD
      (state) => tableHeights(state).availableScrollWidth,
=======
      (state) => columnWidths(state).availableScrollWidth,
      (state) => state.isRTL,
>>>>>>> 8809413e
    ],
    (
      /*number*/ tableHeight,
      /*number*/ groupHeaderHeight,
      /*number*/ scrollX,
      /*number*/ maxScrollX,
      /*number*/ availableScrollWidth,
      /*boolean*/ isRTL
    ) => {
      return {
        tableHeight,
        groupHeaderHeight,
        scrollX,
        maxScrollX,
        availableScrollWidth,
        isRTL,
      };
    }
  );

export { getApiDataSelector };<|MERGE_RESOLUTION|>--- conflicted
+++ resolved
@@ -17,12 +17,8 @@
       (state) => state.elementHeights.groupHeaderHeight,
       (state) => state.scrollX,
       (state) => state.maxScrollX,
-<<<<<<< HEAD
       (state) => tableHeights(state).availableScrollWidth,
-=======
-      (state) => columnWidths(state).availableScrollWidth,
       (state) => state.isRTL,
->>>>>>> 8809413e
     ],
     (
       /*number*/ tableHeight,
