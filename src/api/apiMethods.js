--- conflicted
+++ resolved
@@ -66,30 +66,32 @@
       } = state;
 
       const getColumnOffset = (index, cellGroupType) => {
-        if (cellGroupType === 'fixed') {
+        if (cellGroupType === CellGroupType.FIXED) {
           fixedColumnOffsets[index];
-        } else if (cellGroupType === 'fixedRight') {
+        } else if (cellGroupType === CellGroupType.FIXED_RIGHT) {
           fixedRightColumnOffsets[index];
         } else {
           return colOffsetIntervalTree.sumTo(index);
         }
       };
 
-<<<<<<< HEAD
-      const getCellGroupWidth = (cellGroupType = 'scrollable') => {
-        if (cellGroupType === 'fixed') {
+      const getCellGroupWidth = (cellGroupType = CellGroupType.SCROLLABLE) => {
+        if (cellGroupType === CellGroupType.FIXED) {
           return fixedColumnsWidth;
-        } else if (cellGroupType === 'fixedRight') {
+        } else if (cellGroupType === CellGroupType.FIXED_RIGHT) {
           return fixedRightColumnsWidth;
         } else {
           return scrollContentWidth;
         }
       };
 
-      const _getColumn = (columnIndex, cellGroupType = 'scrollable') => {
-        if (cellGroupType === 'fixed') {
+      const _getColumn = (
+        columnIndex,
+        cellGroupType = CellGroupType.SCROLLABLE
+      ) => {
+        if (cellGroupType === CellGroupType.FIXED) {
           return fixedColumns[columnIndex];
-        } else if (cellGroupType === 'fixedRight') {
+        } else if (cellGroupType === CellGroupType.FIXED_RIGHT) {
           return fixedRightColumns[columnIndex];
         } else {
           return _getScrollableColumn(columnIndex);
@@ -147,83 +149,32 @@
         return columnGroup;
       };
 
-      const getColumn = (columnIndex, cellGroupType = 'scrollable') => {
+      const getColumn = (
+        columnIndex,
+        cellGroupType = CellGroupType.SCROLLABLE
+      ) => {
         const column = _getColumn(columnIndex, cellGroupType);
         const offset = getColumnOffset(columnIndex, cellGroupType);
         return _getMinimalColumn(column, offset);
       };
 
-      const getColumnCount = (cellGroupType = 'scrollable') => {
-        if (cellGroupType === 'fixed') {
+      const getColumnCount = (cellGroupType = CellGroupType.SCROLLABLE) => {
+        if (cellGroupType === CellGroupType.FIXED) {
           return columnSettings.fixedColumnsCount;
-        } else if (cellGroupType === 'fixedRight') {
+        } else if (cellGroupType === CellGroupType.FIXED_RIGHT) {
           return columnSettings.fixedRightColumnsCount;
         } else {
           return columnSettings.scrollableColumnsCount;
         }
       };
 
-      const getColumnGroupCount = (cellGroupType = 'scrollable') => {
-        if (cellGroupType === 'fixed') {
+      const getColumnGroupCount = (
+        cellGroupType = CellGroupType.SCROLLABLE
+      ) => {
+        if (cellGroupType === CellGroupType.FIXED) {
           return fixedColumnGroups.length;
-        } else if (cellGroupType === 'fixedRight') {
+        } else if (cellGroupType === CellGroupType.FIXED_RIGHT) {
           return fixedRightColumnGroups.length;
-=======
-      const getCellGroupWidth = (cellGroupType = CellGroupType.SCROLLABLE) => {
-        const container = _getColumnContainerByCellGroupType(cellGroupType);
-        return container.reduce((sum, column) => sum + column.width, 0);
-      };
-
-      const getColumn = (
-        columnIndex,
-        cellGroupType = CellGroupType.SCROLLABLE
-      ) => {
-        const container = _getColumnContainerByCellGroupType(cellGroupType);
-        return _getMinimalColumn(container[columnIndex]);
-      };
-
-      const getColumnCount = (cellGroupType = CellGroupType.SCROLLABLE) => {
-        const container = _getColumnContainerByCellGroupType(cellGroupType);
-        return container.length;
-      };
-
-      const getColumnGroupCount = (
-        cellGroupType = CellGroupType.SCROLLABLE
-      ) => {
-        const container =
-          _getColumnGroupContainerByCellGroupType(cellGroupType);
-        return container.length;
-      };
-
-      const getColumnGroup = (
-        columnGroupIndex,
-        cellGroupType = CellGroupType.SCROLLABLE
-      ) => {
-        const container =
-          _getColumnGroupContainerByCellGroupType(cellGroupType);
-        return _getMinimalColumnGroup(container[columnGroupIndex]);
-      };
-
-      const getColumnGroupByChild = (
-        columnIndex,
-        cellGroupType = CellGroupType.SCROLLABLE
-      ) => {
-        const container = _getColumnContainerByCellGroupType(cellGroupType);
-        const groupIndex = _.get(container, [columnIndex, 'groupIdx']);
-        const columnGroup = _getColumnGroupByAbsoluteIndex(groupIndex);
-        return _getMinimalColumnGroup(columnGroup);
-      };
-
-      const _getColumnContainerByCellGroupType = (
-        cellGroupType = CellGroupType.SCROLLABLE
-      ) => {
-        if (cellGroupType === CellGroupType.FIXED) {
-          return fixedColumns;
-        } else if (cellGroupType === CellGroupType.FIXED_RIGHT) {
-          return fixedRightColumns;
-        } else if (cellGroupType === CellGroupType.SCROLLABLE) {
-          return scrollableColumns;
->>>>>>> ae40d702
         } else {
           // the parent column group of the last scrollable column will also be the last scrollable column group
           const lastColumn = _getScrollableColumn(
@@ -233,7 +184,6 @@
         }
       };
 
-<<<<<<< HEAD
       const _getScrollableColumnGroupOffset = (columnGroup) => {
         // offset of column group is same as offset of its first child column
         return colOffsetIntervalTree.sumUntil(columnGroup.props.firstChildIdx);
@@ -241,28 +191,17 @@
 
       const getColumnGroup = (
         columnGroupIndex,
-        cellGroupType = 'scrollable'
+        cellGroupType = CellGroupType.SCROLLABLE
       ) => {
         let columnGroup;
         let offset = 0;
 
-        if (cellGroupType === 'fixed') {
+        if (cellGroupType === CellGroupType.FIXED) {
           columnGroup = fixedColumnGroups[columnGroupIndex];
           offset = fixedColumnGroupOffsets[columnGroupIndex];
-        } else if (cellGroupType === 'fixedRight') {
+        } else if (cellGroupType === CellGroupType.FIXED_RIGHT) {
           columnGroup = fixedRightColumnGroups[columnGroupIndex];
           offset = fixedRightColumnGroupOffsets[columnGroupIndex];
-=======
-      const _getColumnGroupContainerByCellGroupType = (
-        cellGroupType = CellGroupType.SCROLLABLE
-      ) => {
-        if (cellGroupType === CellGroupType.FIXED) {
-          return fixedColumnGroups;
-        } else if (cellGroupType === CellGroupType.FIXED_RIGHT) {
-          return fixedRightColumnGroups;
-        } else if (cellGroupType === CellGroupType.SCROLLABLE) {
-          return scrollableColumnGroups;
->>>>>>> ae40d702
         } else {
           columnGroup = _getScrollableColumnGroup(columnGroupIndex);
           offset = _getScrollableColumnGroupOffset(columnGroup);
@@ -273,7 +212,7 @@
 
       const getColumnGroupByChild = (
         columnIndex,
-        cellGroupType = 'scrollable'
+        cellGroupType = CellGroupType.SCROLLABLE
       ) => {
         const column = _getColumn(columnIndex, cellGroupType);
         const columnGroupIndex = column.props.columnGroupIndex;
@@ -307,14 +246,16 @@
         };
       };
 
-<<<<<<< HEAD
-      const getColumnAtOffset = (offset, cellGroupType = 'scrollable') => {
+      const getColumnAtOffset = (
+        offset,
+        cellGroupType = CellGroupType.SCROLLABLE
+      ) => {
         let column, columnOffset;
-        if (cellGroupType === 'fixed') {
+        if (cellGroupType === CellGroupType.FIXED) {
           const { element } = _getElementAtOffset(fixedColumns, offset);
           columnOffset = fixedColumnOffsets[element.props.index];
           column = element;
-        } else if (cellGroupType === 'fixedRight') {
+        } else if (cellGroupType === CellGroupType.FIXED_RIGHT) {
           const { element } = _getElementAtOffset(fixedRightColumns, offset);
           columnOffset = fixedRightColumnOffsets[element.props.index];
           column = element;
@@ -324,18 +265,6 @@
           column = _getScrollableColumn(index);
           columnOffset = colOffsetIntervalTree.sumUntil(index);
         }
-=======
-      const getColumnAtOffset = (
-        offset,
-        cellGroupType = CellGroupType.SCROLLABLE
-      ) => {
-        const container = _getColumnContainerByCellGroupType(cellGroupType);
-
-        let { element, distanceFromOffset } = _getElementAtOffset(
-          container,
-          offset
-        );
->>>>>>> ae40d702
 
         if (column) {
           column = _getMinimalColumn(column, columnOffset);
@@ -347,14 +276,16 @@
         };
       };
 
-<<<<<<< HEAD
-      const getColumnGroupAtOffset = (offset, cellGroupType = 'scrollable') => {
+      const getColumnGroupAtOffset = (
+        offset,
+        cellGroupType = CellGroupType.SCROLLABLE
+      ) => {
         let columnGroup, distanceFromOffset, columnGroupOffset;
-        if (cellGroupType === 'fixed') {
+        if (cellGroupType === CellGroupType.FIXED) {
           const { element } = _getElementAtOffset(fixedColumns, offset);
           columnGroupOffset = fixedColumnOffsets[element.props.index];
           columnGroup = element;
-        } else if (cellGroupType === 'fixedRight') {
+        } else if (cellGroupType === CellGroupType.FIXED_RIGHT) {
           const { element } = _getElementAtOffset(fixedRightColumns, offset);
           columnGroupOffset = fixedRightColumnOffsets[element.props.index];
           columnGroup = element;
@@ -367,19 +298,6 @@
             columnSettings.scrollableColumnsCount - 1
           );
           const column = _getScrollableColumn(columnIndex);
-=======
-      const getColumnGroupAtOffset = (
-        offset,
-        cellGroupType = CellGroupType.SCROLLABLE
-      ) => {
-        const container =
-          _getColumnGroupContainerByCellGroupType(cellGroupType);
-
-        let { element, distanceFromOffset } = _getElementAtOffset(
-          container,
-          offset
-        );
->>>>>>> ae40d702
 
           // get the parent column group of the column
           const { columnGroupIndex } = column.props;
