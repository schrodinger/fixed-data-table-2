--- conflicted
+++ resolved
@@ -373,27 +373,7 @@
   }
 
   componentWillMount() {
-<<<<<<< HEAD
-    this._didScrollStop = debounceCore(this._didScrollStop, 200, this);
-=======
-    var props = this.props;
-
-    var viewportHeight =
-      (props.height === undefined ? props.maxHeight : props.height) -
-      (props.headerHeight || 0) -
-      (props.footerHeight || 0) -
-      (props.groupHeaderHeight || 0);
-    this._scrollHelper = new FixedDataTableScrollHelper(
-      props.rowsCount,
-      props.rowHeight,
-      viewportHeight,
-      props.rowHeightGetter,
-      props.subRowHeight,
-      props.subRowHeightGetter,
-    );
-
     this._didScrollStop = debounceCore(this._didScrollStopSync, 200, this);
->>>>>>> 2d3864e0
 
     this._wheelHandler = new ReactWheelHandler(
       this._onScroll,
@@ -413,15 +393,11 @@
   componentWillUnmount() {
     this._wheelHandler = null;
     this._touchHandler = null;
-<<<<<<< HEAD
-  }
-=======
 
     // Cancel any pending debounced scroll handling and handle immediately.
     this._didScrollStop.reset();
     this._didScrollStopSync();
   },
->>>>>>> 2d3864e0
 
   _shouldHandleTouchX = (/*number*/ delta) /*boolean*/ =>
     this.props.touchScrollEnabled && this._shouldHandleWheelX(delta)
@@ -489,18 +465,11 @@
       this.props.scrollLeft !== nextProps.scrollLeft) {
       this._didScrollStart();
     }
-<<<<<<< HEAD
-    this._didScrollStop();
-  }
-=======
 
     // Cancel any pending debounced scroll handling and handle immediately.
     this._didScrollStop.reset();
     this._didScrollStopSync();
-
-    this.setState(this._calculateState(nextProps, this.state));
   },
->>>>>>> 2d3864e0
 
   componentDidUpdate() {
     this._reportContentHeight();
@@ -934,7 +903,10 @@
     }
   }
 
-  _didScrollStop = () => {
+  // We need two versions of this function, one to finish up synchronously (for
+  // example, in componentWillUnmount), and a debounced version for normal
+  // scroll handling.
+  _didScrollStopSync() {
     const {
       firstRowIndex,
       onScrollEnd,
@@ -943,13 +915,6 @@
       scrollY,
     } = this.props;
 
-<<<<<<< HEAD
-=======
-  // We need two versions of this function, one to finish up synchronously (for
-  // example, in componentWillUnmount), and a debounced version for normal
-  // scroll handling.
-  _didScrollStopSync() {
->>>>>>> 2d3864e0
     if (!this._isScrolling) {
       return;
     }
