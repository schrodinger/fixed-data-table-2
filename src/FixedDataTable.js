--- conflicted
+++ resolved
@@ -787,7 +787,6 @@
           fixedColumnsToRender={this.props.fixedColumnGroupsToRender}
           fixedRightColumnsToRender={this.props.fixedRightColumnGroupsToRender}
           isHeader={true}
-<<<<<<< HEAD
           columnOffsets={this.props.columnGroupOffsets}
           fixedColumnOffsets={this.props.fixedColumnGroupOffsets}
           fixedRightColumnOffsets={this.props.fixedRightColumnGroupOffsets}
@@ -796,10 +795,7 @@
           endViewportColumnIndex={this.props.endViewportColumnGroupIndex}
           fixedColumnsWidth={this.props.fixedColumnsWidth}
           fixedRightColumnsWidth={this.props.fixedRightColumnsWidth}
-          scrollToX={this._scrollToX}
-=======
           isGroupHeader={true}
->>>>>>> 3834929d
         />
       );
     }
@@ -893,8 +889,6 @@
         scrollbarYWidth={scrollbarYWidth}
         isRTL={this.props.isRTL}
         isHeader={true}
-<<<<<<< HEAD
-        scrollToX={this._scrollToX}
         columnsToRender={this.props.columnsToRender}
         fixedColumnsToRender={this.props.fixedColumnsToRender}
         fixedRightColumnsToRender={this.props.fixedRightColumnsToRender}
@@ -906,8 +900,6 @@
         fixedRightColumnsWidth={this.props.fixedRightColumnsWidth}
         firstViewportColumnIndex={this.props.firstColumnIndex}
         endViewportColumnIndex={this.props.endColumnIndex}
-=======
->>>>>>> 3834929d
       />
     );
 
