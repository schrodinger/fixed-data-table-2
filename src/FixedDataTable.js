--- conflicted
+++ resolved
@@ -317,20 +317,16 @@
   componentWillMount() {
     var props = this.props;
 
-<<<<<<< HEAD
     FixedDataTableStore.dispatch({
       type: ActionTypes.PROP_CHANGE,
       props: this.props,
     });
 
-=======
->>>>>>> 79db9866
     var viewportHeight =
       (props.height === undefined ? props.maxHeight : props.height) -
       (props.headerHeight || 0) -
       (props.footerHeight || 0) -
       (props.groupHeaderHeight || 0);
-<<<<<<< HEAD
 
     //if (props.scrollTop) {
       //this._scrollHelper.scrollTo(props.scrollTop);
@@ -367,16 +363,6 @@
     if (scrollToColumn !== undefined && scrollToColumn !== null) {
       this._columnToScrollTo = scrollToColumn;
     }
-=======
-    this._scrollHelper = new FixedDataTableScrollHelper(
-      props.rowsCount,
-      props.rowHeight,
-      viewportHeight,
-      props.rowHeightGetter
-    );
-
-    this._didScrollStop = debounceCore(this._didScrollStop, 200, this);
->>>>>>> 79db9866
 
     var touchEnabled = props.touchScrollEnabled === true;
 
@@ -451,8 +437,6 @@
   },
 
   componentWillReceiveProps(/*object*/ nextProps) {
-<<<<<<< HEAD
-
     FixedDataTableStore.dispatch({
       type: ActionTypes.PROP_CHANGE,
       props: nextProps,
@@ -467,8 +451,6 @@
       this._columnToScrollTo = scrollToColumn;
     }
 
-=======
->>>>>>> 79db9866
     var newOverflowX = nextProps.overflowX;
     var newOverflowY = nextProps.overflowY;
     var touchEnabled = nextProps.touchScrollEnabled === true;
@@ -944,7 +926,6 @@
       useGroupHeader = true;
     }
 
-<<<<<<< HEAD
     let state = FixedDataTableStore.getState();
     let { firstRowIndex, firstRowOffset, scrollY, scrollContentHeight } = state.scroller;
 
@@ -957,59 +938,7 @@
     }
     */
     var groupHeaderHeight = useGroupHeader ? props.groupHeaderHeight : 0;
-=======
-    var scrollState;
-    var firstRowIndex = (oldState && oldState.firstRowIndex) || 0;
-    var firstRowOffset = (oldState && oldState.firstRowOffset) || 0;
-    var scrollY = oldState ? oldState.scrollY : 0;
-    var scrollX = oldState ? oldState.scrollX : 0;
-
-    var lastScrollLeft = oldState ? oldState.scrollLeft : 0;
-    if (props.scrollLeft !== undefined && props.scrollLeft !== lastScrollLeft) {
-      scrollX = props.scrollLeft;
-    }
-
-    var groupHeaderHeight = useGroupHeader ? props.groupHeaderHeight : 0;
-
-    if (oldState && (props.rowsCount !== oldState.rowsCount || props.rowHeight !== oldState.rowHeight)) {
-      // Number of rows changed, try to scroll to the row from before the
-      // change
-      var viewportHeight =
-        (props.height === undefined ? props.maxHeight : props.height) -
-        (props.headerHeight || 0) -
-        (props.footerHeight || 0) -
-        (props.groupHeaderHeight || 0);
-      this._scrollHelper = new FixedDataTableScrollHelper(
-        props.rowsCount,
-        props.rowHeight,
-        viewportHeight,
-        props.rowHeightGetter
-      );
-      scrollState = this._scrollHelper.scrollToRow(firstRowIndex, firstRowOffset);
-      firstRowIndex = scrollState.index;
-      firstRowOffset = scrollState.offset;
-      scrollY = scrollState.position;
-    } else if (oldState && props.rowHeightGetter !== oldState.rowHeightGetter) {
-      this._scrollHelper.setRowHeightGetter(props.rowHeightGetter);
-    }
-
-    var lastScrollToRow  = oldState ? oldState.scrollToRow : undefined;
-    if (props.scrollToRow != null && props.scrollToRow !== lastScrollToRow) {
-      scrollState = this._scrollHelper.scrollRowIntoView(props.scrollToRow);
-      firstRowIndex = scrollState.index;
-      firstRowOffset = scrollState.offset;
-      scrollY = scrollState.position;
-    }
-
-    var lastScrollTop = oldState ? oldState.scrollTop : undefined;
-    if (props.scrollTop != null && props.scrollTop !== lastScrollTop) {
-      scrollState = this._scrollHelper.scrollTo(props.scrollTop);
-      firstRowIndex = scrollState.index;
-      firstRowOffset = scrollState.offset;
-      scrollY = scrollState.position;
-    }
-
->>>>>>> 79db9866
+
     var columnResizingData;
     if (props.isColumnResizing) {
       columnResizingData = oldState && oldState.columnResizingData;
