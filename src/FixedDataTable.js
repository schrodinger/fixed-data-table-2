/**
 * Copyright Schrodinger, LLC
 * All rights reserved.
 *
 * This source code is licensed under the BSD-style license found in the
 * LICENSE file in the root directory of this source tree. An additional grant
 * of patent rights can be found in the PATENTS file in the same directory.
 *
 * @providesModule FixedDataTable
 * @typechecks
 * @noflow
 */

/*eslint no-bitwise:1*/

import React from 'react';
import PropTypes from 'prop-types';
import isNaN from 'lodash/isNaN';

import cx from './vendor_upstream/stubs/cx';
import debounceCore from './vendor_upstream/core/debounceCore';
import joinClasses from './vendor_upstream/core/joinClasses';
import shallowEqual from './vendor_upstream/core/shallowEqual';
import ReactWheelHandler from './vendor_upstream/dom/ReactWheelHandler';

import ariaAttributesSelector from './selectors/ariaAttributes';
import columnTemplatesSelector from './selectors/columnTemplates';
import scrollbarsVisible from './selectors/scrollbarsVisible';
import tableHeightsSelector from './selectors/tableHeights';
import FixedDataTableBufferedRows from './FixedDataTableBufferedRows';
import FixedDataTableRow from './FixedDataTableRow';
import ReactTouchHandler from './ReactTouchHandler';

var ARROW_SCROLL_SPEED = 25;

/**
 * Data grid component with fixed or scrollable header and columns.
 *
 * The layout of the data table is as follows:
 *
 * ```
 * +---------------------------------------------------+
 * | Fixed Column Group    | Scrollable Column Group   |
 * | Header                | Header                    |
 * |                       |                           |
 * +---------------------------------------------------+
 * |                       |                           |
 * | Fixed Header Columns  | Scrollable Header Columns |
 * |                       |                           |
 * +-----------------------+---------------------------+
 * |                       |                           |
 * | Fixed Body Columns    | Scrollable Body Columns   |
 * |                       |                           |
 * +-----------------------+---------------------------+
 * |                       |                           |
 * | Fixed Footer Columns  | Scrollable Footer Columns |
 * |                       |                           |
 * +-----------------------+---------------------------+
 * ```
 *
 * - Fixed Column Group Header: These are the headers for a group
 *   of columns if included in the table that do not scroll
 *   vertically or horizontally.
 *
 * - Scrollable Column Group Header: The header for a group of columns
 *   that do not move while scrolling vertically, but move horizontally
 *   with the horizontal scrolling.
 *
 * - Fixed Header Columns: The header columns that do not move while scrolling
 *   vertically or horizontally.
 *
 * - Scrollable Header Columns: The header columns that do not move
 *   while scrolling vertically, but move horizontally with the horizontal
 *   scrolling.
 *
 * - Fixed Body Columns: The body columns that do not move while scrolling
 *   horizontally, but move vertically with the vertical scrolling.
 *
 * - Scrollable Body Columns: The body columns that move while scrolling
 *   vertically or horizontally.
 */
class FixedDataTable extends React.Component {
  static propTypes = {

    // TODO (jordan) Remove propType of width without losing documentation (moved to tableSize)
    /**
     * Pixel width of table. If all columns do not fit,
     * a horizontal scrollbar will appear.
     */
    width: PropTypes.number.isRequired,

    // TODO (jordan) Remove propType of height without losing documentation (moved to tableSize)
    /**
     * Pixel height of table. If all rows do not fit,
     * a vertical scrollbar will appear.
     *
     * Either `height` or `maxHeight` must be specified.
     */
    height: PropTypes.number,

    /**
     * Class name to be passed into parent container
     */
    className: PropTypes.string,

    // TODO (jordan) Remove propType of maxHeight without losing documentation (moved to tableSize)
    /**
     * Maximum pixel height of table. If all rows do not fit,
     * a vertical scrollbar will appear.
     *
     * Either `height` or `maxHeight` must be specified.
     */
    maxHeight: PropTypes.number,

    // TODO (jordan) Remove propType of ownerHeight without losing documentation (moved to tableSize)
    /**
     * Pixel height of table's owner, this is used in a managed scrolling
     * situation when you want to slide the table up from below the fold
     * without having to constantly update the height on every scroll tick.
     * Instead, vary this property on scroll. By using `ownerHeight`, we
     * over-render the table while making sure the footer and horizontal
     * scrollbar of the table are visible when the current space for the table
     * in view is smaller than the final, over-flowing height of table. It
     * allows us to avoid resizing and reflowing table when it is moving in the
     * view.
     *
     * This is used if `ownerHeight < height` (or `maxHeight`).
     */
    ownerHeight: PropTypes.number,

    // TODO (jordan) Remove propType of overflowX & overflowY without losing documentation (moved to scrollFlags)
    overflowX: PropTypes.oneOf(['hidden', 'auto']),
    overflowY: PropTypes.oneOf(['hidden', 'auto']),

    /**
     * Boolean flag indicating of touch scrolling should be enabled
     * This feature is current in beta and may have bugs
     */
    touchScrollEnabled: PropTypes.bool,

    /**
     * Boolean flags to control if scrolling with keys is enabled
     */
    keyboardScrollEnabled: PropTypes.bool,
    keyboardPageEnabled: PropTypes.bool,

    /**
     * Scrollbar X to be rendered
     */
    scrollbarX: PropTypes.node,
    /**
     * Height to be reserved for scrollbar X
     */
    scrollbarXHeight: PropTypes.number,
    /**
     * Scrollbar Y to be rendered
     */
    scrollbarY: PropTypes.node,
    /**
     * Width to be reserved for scrollbar Y
     */
    scrollbarYWidth: PropTypes.number,
    /**
     * Function to listen to scroll bars related updates like scroll position, visible rows height, all rows height,....
     */
    onScrollBarsUpdate: PropTypes.func,
    // TODO Remove propType of defaultScrollbars without losing documentation (this is required for FixedDataTableContainer only)
    /**
     * Default scrollbars provided by FDT-2 will be rendered, pass false if you want to render custom scrollbars (by passing scrollbarX and scrollbarY props)
     */
    defaultScrollbars: PropTypes.bool,

    // TODO (jordan) Remove propType of showScrollbarX & showScrollbarY without losing documentation (moved to scrollFlags)
    /**
     * Hide the scrollbar but still enable scroll functionality
     */
    showScrollbarX: PropTypes.bool,
    showScrollbarY: PropTypes.bool,

    /**
     * Callback when horizontally scrolling the grid.
     *
     * Return false to stop propagation.
     */
    onHorizontalScroll: PropTypes.func,

    /**
     * Callback when vertically scrolling the grid.
     *
     * Return false to stop propagation.
     */
    onVerticalScroll: PropTypes.func,

    // TODO (jordan) Remove propType of rowsCount without losing documentation (moved to rowSettings)
    /**
     * Number of rows in the table.
     */
    rowsCount: PropTypes.number.isRequired,

    // TODO (jordan) Remove propType of rowHeight without losing documentation (moved to rowSettings)
    /**
     * Pixel height of rows unless `rowHeightGetter` is specified and returns
     * different value.
     */
    rowHeight: PropTypes.number.isRequired,

    // TODO (jordan) Remove propType of rowHeightGetter without losing documentation (moved to rowSettings)
    /**
     * If specified, `rowHeightGetter(index)` is called for each row and the
     * returned value overrides `rowHeight` for particular row.
     */
    rowHeightGetter: PropTypes.func,

    // TODO (jordan) Remove propType of subRowHeight without losing documentation (moved to rowSettings)
    /**
     * Pixel height of sub-row unless `subRowHeightGetter` is specified and returns
     * different value.  Defaults to 0 and no sub-row being displayed.
     */
    subRowHeight: PropTypes.number,

    // TODO (jordan) Remove propType of subRowHeightGetter without losing documentation (moved to rowSettings)
    /**
     * If specified, `subRowHeightGetter(index)` is called for each row and the
     * returned value overrides `subRowHeight` for particular row.
     */
    subRowHeightGetter: PropTypes.func,

    /**
     * The row expanded for table row.
     * This can either be a React element, or a function that generates
     * a React Element. By default, the React element passed in can expect to
     * receive the following props:
     *
     * ```
     * props: {
     *   rowIndex; number // (the row index)
     *   height: number // (supplied from subRowHeight or subRowHeightGetter)
     *   width: number // (supplied from the Table)
     * }
     * ```
     *
     * Because you are passing in your own React element, you can feel free to
     * pass in whatever props you may want or need.
     *
     * If you pass in a function, you will receive the same props object as the
     * first argument.
     */
    rowExpanded: PropTypes.oneOfType([
      PropTypes.element,
      PropTypes.func,
    ]),

    /**
     * To get any additional CSS classes that should be added to a row,
     * `rowClassNameGetter(index)` is called.
     */
    rowClassNameGetter: PropTypes.func,

    /**
     * If specified, `rowKeyGetter(index)` is called for each row and the
     * returned value overrides `key` for the particular row.
     */
    rowKeyGetter: PropTypes.func,

    // TODO (jordan) Remove propType of groupHeaderHeight without losing documentation (moved to elementHeights)
    /**
     * Pixel height of the column group header.
     */
    groupHeaderHeight: PropTypes.number,

    // TODO (jordan) Remove propType of headerHeight without losing documentation (moved to elementHeights)
    /**
     * Pixel height of header.
     */
    headerHeight: PropTypes.number.isRequired,

    /**
     * Pixel height of fixedDataTableCellGroupLayout/cellGroupWrapper.
     * Default is headerHeight and groupHeaderHeight.
     *
     * This can be used with CSS to make a header cell span both the group & normal header row.
     * Setting this to a value larger than height will cause the content to
     * overflow the height. This is useful when adding a 2nd table as the group
     * header and vertically merging the 2 headers when a column is not part
     * of a group. Here are the necessary CSS changes:
     *
     * Both headers:
     *  - cellGroupWrapper needs overflow-x: hidden and pointer-events: none
     *  - cellGroup needs pointer-events: auto to reenable them on child els
     * Group header:
     *  - Layout/main needs overflow: visible and a higher z-index
     *  - CellLayout/main needs overflow-y: visible
     *  - cellGroup needs overflow: visible
     */
    cellGroupWrapperHeight: PropTypes.number,

    // TODO (jordan) Remove propType of footerHeight without losing documentation (moved to elementHeights)
    /**
     * Pixel height of footer.
     */
    footerHeight: PropTypes.number,

    /**
     * Value of horizontal scroll.
     */
    scrollLeft: PropTypes.number,

    // TODO (jordan) Remove propType of scrollToRow & scrollToColumn without losing documentation
    /**
     * Index of column to scroll to.
     */
    scrollToColumn: PropTypes.number,

    /**
     * Value of vertical scroll.
     */
    scrollTop: PropTypes.number,

    /**
     * Index of row to scroll to.
     */
    scrollToRow: PropTypes.number,

    /**
     * Callback that is called when scrolling starts. The current horizontal and vertical scroll values,
     * and the current first and last row indexes will be provided to the callback.
     */
    onScrollStart: PropTypes.func,

    /**
     * Callback that is called when scrolling ends. The new horizontal and vertical scroll values,
     * and the new first and last row indexes will be provided to the callback.
     */
    onScrollEnd: PropTypes.func,

    /**
     * If enabled scroll events will not be propagated outside of the table.
     */
    stopReactWheelPropagation: PropTypes.bool,

    /**
     * If enabled scroll events will never be bubbled to the browser default handler.
     * If disabled (default when unspecified), scroll events will be bubbled up if the scroll
     * doesn't lead to a change in scroll offsets, which is preferable if you like
     * the page/container to scroll up when the table is already scrolled up max.
     */
    stopScrollDefaultHandling: PropTypes.bool,

    /**
     * If enabled scroll events will not be propagated outside of the table.
     */
    stopScrollPropagation: PropTypes.bool,

    /**
     * Callback that is called when `rowHeightGetter` returns a different height
     * for a row than the `rowHeight` prop. This is necessary because initially
     * table estimates heights of some parts of the content.
     */
    onContentHeightChange: PropTypes.func,

    /**
     * Callback that is called when a row is clicked.
     */
    onRowClick: PropTypes.func,

    /**
     * Callback that is called when a contextual-menu event happens on a row.
     */
    onRowContextMenu: PropTypes.func,

    /**
     * Callback that is called when a row is double clicked.
     */
    onRowDoubleClick: PropTypes.func,

    /**
     * Callback that is called when a mouse-down event happens on a row.
     */
    onRowMouseDown: PropTypes.func,

    /**
     * Callback that is called when a mouse-up event happens on a row.
     */
    onRowMouseUp: PropTypes.func,

    /**
     * Callback that is called when a mouse-enter event happens on a row.
     */
    onRowMouseEnter: PropTypes.func,

    /**
     * Callback that is called when a mouse-leave event happens on a row.
     */
    onRowMouseLeave: PropTypes.func,

    /**
     * Callback that is called when a touch-start event happens on a row.
     */
    onRowTouchStart: PropTypes.func,

    /**
     * Callback that is called when a touch-end event happens on a row.
     */
    onRowTouchEnd: PropTypes.func,

    /**
     * Callback that is called when a touch-move event happens on a row.
     */
    onRowTouchMove: PropTypes.func,

    /**
     * Callback that is called when resizer has been released
     * and column needs to be updated.
     *
     * Required if the isResizable property is true on any column.
     *
     * ```
     * function(
     *   newColumnWidth: number,
     *   columnKey: string,
     * )
     * ```
     */
    onColumnResizeEndCallback: PropTypes.func,

    /**
     * Callback that is called when reordering has been completed
     * and columns need to be updated.
     *
     * ```
     * function(
     *   event {
     *     columnBefore: string|undefined, // the column before the new location of this one
     *     columnAfter: string|undefined,  // the column after the new location of this one
     *     reorderColumn: string,          // the column key that was just reordered
     *   }
     * )
     * ```
     */
    onColumnReorderEndCallback: PropTypes.func,

    /**
     * @deprecated This prop is deprecated in favor of the ResizeReorder plugin component. Please refer the Resizable Columns example
     * Whether a column is currently being resized.
     */
    isColumnResizing: PropTypes.bool,

    /**
     * @deprecated This prop has been deprecated in favour of the new plugin for reorder (plugins/ResizeReorder)
     * Whether columns are currently being reordered.
     */
    isColumnReordering: PropTypes.bool,

    /**
     * Whether the grid should be in RTL mode
     */
    isRTL: PropTypes.bool,

    // TODO (jordan) Remove propType of bufferRowCount without losing documentation
    /**
     * The number of rows outside the viewport to prerender. Defaults to roughly
     * half of the number of visible rows.
     */
    bufferRowCount: PropTypes.number,

    // TODO (pradeep): Move elementHeights to a selector instead of passing it through redux as state variables
    /**
     * Row heights of the header, groupheader, footer, and cell group wrapper
     * grouped into a single object.
     *
     * @ignore
     */
    elementHeights: PropTypes.shape({
      cellGroupWrapperHeight: PropTypes.number,
      footerHeight: PropTypes.number,
      groupHeaderHeight: PropTypes.number,
      headerHeight: PropTypes.number,
    }),

    /**
     * Callback that returns an object of html attributes to add to the grid element
     */
    gridAttributesGetter: PropTypes.func,
<<<<<<< HEAD
  };
=======

    // TODO (pradeep) Remove propType of rowAttributesGetter without losing documentation (moved to rowSettings)
    /**
     * Callback that returns an object of html attributes to add to each row element.
     *
     * ```
     * function(rowIndex: number)
     * ```
     */
    rowAttributesGetter: PropTypes.func,
  }
>>>>>>> c3c3ea00

  static defaultProps = /*object*/ {
    elementHeights: {
      cellGroupWrapperHeight: undefined,
      footerHeight: 0,
      groupHeaderHeight: 0,
      headerHeight: 0,
    },
    keyboardScrollEnabled: false,
    keyboardPageEnabled: false,
    touchScrollEnabled: false,
    stopScrollPropagation: false,
  };

  constructor(props) {
    super(props);

    this._didScrollStop = debounceCore(this._didScrollStopSync, 200, this);
    this._onKeyDown = this._onKeyDown.bind(this);

    this._wheelHandler = new ReactWheelHandler(
      this._onScroll,
      this._shouldHandleWheelX,
      this._shouldHandleWheelY,
      this.props.isRTL,
      this.props.stopScrollDefaultHandling,
      this.props.stopScrollPropagation
    );

    this._touchHandler = new ReactTouchHandler(
      this._onScroll,
      this._shouldHandleTouchX,
      this._shouldHandleTouchY,
      this.props.stopScrollDefaultHandling,
      this.props.stopScrollPropagation
    );
  }

  componentWillUnmount() {
    // TODO (pradeep): Remove these and pass to our table component directly after
    // React provides an API where event handlers can be specified to be non-passive (facebook/react#6436)
    this._divRef &&
      this._divRef.removeEventListener('wheel', this._wheelHandler.onWheel, {
        passive: false,
      });
    this._divRef &&
      this._divRef.removeEventListener(
        'touchmove',
        this._touchHandler.onTouchMove,
        { passive: false }
      );
    this._wheelHandler = null;
    this._touchHandler = null;

    // Cancel any pending debounced scroll handling and handle immediately.
    this._didScrollStop.reset();
    this._didScrollStopSync();
  }

  _shouldHandleTouchX = (/*number*/ delta) /*boolean*/ =>
    this.props.touchScrollEnabled && this._shouldHandleWheelX(delta);

  _shouldHandleTouchY = (/*number*/ delta) /*boolean*/ =>
    this.props.touchScrollEnabled && this._shouldHandleWheelY(delta);

  _shouldHandleWheelX = (/*number*/ delta) /*boolean*/ => {
    const { maxScrollX, scrollFlags, scrollX } = this.props;
    const { overflowX } = scrollFlags;

    if (overflowX === 'hidden') {
      return false;
    }

    delta = Math.round(delta);
    if (delta === 0) {
      return false;
    }

    return (delta < 0 && scrollX > 0) || (delta >= 0 && scrollX < maxScrollX);
  };

  _shouldHandleWheelY = (/*number*/ delta) /*boolean*/ => {
    const { maxScrollY, scrollFlags, scrollY } = this.props;
    const { overflowY } = scrollFlags;

    if (overflowY === 'hidden' || delta === 0) {
      return false;
    }

    delta = Math.round(delta);
    if (delta === 0) {
      return false;
    }

    return (delta < 0 && scrollY > 0) || (delta >= 0 && scrollY < maxScrollY);
  };

  _onKeyDown(event) {
    const { scrollbarYHeight } = tableHeightsSelector(this.props);
    if (this.props.keyboardPageEnabled) {
      switch (event.key) {
        case 'PageDown':
          this._onScroll(0, scrollbarYHeight);
          event.preventDefault();
          break;

        case 'PageUp':
          this._onScroll(0, scrollbarYHeight * -1);
          event.preventDefault();
          break;

        default:
          break;
      }
    }
    if (this.props.keyboardScrollEnabled) {
      switch (event.key) {
        case 'ArrowDown':
          this._onScroll(0, ARROW_SCROLL_SPEED);
          event.preventDefault();
          break;

        case 'ArrowUp':
          this._onScroll(0, ARROW_SCROLL_SPEED * -1);
          event.preventDefault();
          break;

        case 'ArrowRight':
          this._onScroll(ARROW_SCROLL_SPEED, 0);
          event.preventDefault();
          break;

        case 'ArrowLeft':
          this._onScroll(ARROW_SCROLL_SPEED * -1, 0);
          event.preventDefault();
          break;

        default:
          break;
      }
    }
  }

  _reportContentHeight = () => {
    const { contentHeight } = tableHeightsSelector(this.props);
    const { onContentHeightChange } = this.props;

    if (contentHeight !== this._contentHeight && onContentHeightChange) {
      onContentHeightChange(contentHeight);
    }
    this._contentHeight = contentHeight;
  };

  shouldComponentUpdate(nextProps) {
    return !shallowEqual(this.props, nextProps);
  }

  componentDidMount() {
    this._divRef &&
      this._divRef.addEventListener('wheel', this._wheelHandler.onWheel, {
        passive: false,
      });
    if (this.props.touchScrollEnabled) {
      this._divRef &&
        this._divRef.addEventListener(
          'touchmove',
          this._touchHandler.onTouchMove,
          { passive: false }
        );
    }
    this._reportContentHeight();
    this._reportScrollBarsUpdates();
  }

  componentDidUpdate(/*object*/ prevProps) {
    this._didScroll(prevProps);
    this._reportContentHeight();
    this._reportScrollBarsUpdates();
  }

  /**
   * Method to report scrollbars updates
   * @private
   */
  _reportScrollBarsUpdates() {
    const {
      bodyOffsetTop,
      scrollbarXOffsetTop,
      visibleRowsHeight,
    } = tableHeightsSelector(this.props);
    const { tableSize: { width }, scrollContentHeight, scrollY, scrollX } = this.props;
    const newScrollState = {
      viewportHeight: visibleRowsHeight,
      contentHeight: scrollContentHeight,
      scrollbarYOffsetTop: bodyOffsetTop,
      scrollY,
      viewportWidth: width,
      contentWidth: width + this.props.maxScrollX,
      scrollbarXOffsetTop,
      scrollX,
      scrollTo: this._scrollTo,
      scrollToX: this._scrollToX,
      scrollToY: this._scrollToY,
    };
    if (!shallowEqual(this.previousScrollState, newScrollState)) {
      this.props.onScrollBarsUpdate(newScrollState);
      this.previousScrollState = newScrollState;
    }
  }

  render() /*object*/ {
    const {
      ariaGroupHeaderIndex,
      ariaHeaderIndex,
      ariaFooterIndex,
      ariaRowCount,
      ariaRowIndexOffset,
    } = ariaAttributesSelector(this.props);

    const {
      fixedColumnGroups,
      fixedColumns,
      fixedRightColumnGroups,
      fixedRightColumns,
      scrollableColumnGroups,
      scrollableColumns,
    } = columnTemplatesSelector(this.props);

    const {
      bodyHeight,
      bodyOffsetTop,
      componentHeight,
      footOffsetTop,
      scrollbarXOffsetTop,
      visibleRowsHeight,
    } = tableHeightsSelector(this.props);

    const {
      className,
      elementHeights,
      gridAttributesGetter,
      maxScrollX,
      maxScrollY,
      onColumnReorderEndCallback,
      onColumnResizeEndCallback,
      scrollContentHeight,
      scrollX,
      scrollY,
      scrolling,
      tableSize,
      touchScrollEnabled,
      scrollbarYWidth,
    } = this.props;

    const { ownerHeight, width } = tableSize;
    const {
      cellGroupWrapperHeight,
      footerHeight,
      groupHeaderHeight,
      headerHeight,
    } = elementHeights;
    const { scrollEnabledX, scrollEnabledY } = scrollbarsVisible(this.props);
    const attributes = gridAttributesGetter && gridAttributesGetter();

    let groupHeader;
    if (groupHeaderHeight > 0) {
      groupHeader = (
        <FixedDataTableRow
          key="group_header"
          ariaRowIndex={ariaGroupHeaderIndex}
          isHeaderOrFooter={true}
          isScrolling={scrolling}
          className={joinClasses(
            cx('fixedDataTableLayout/header'),
            cx('public/fixedDataTable/header')
          )}
          width={width}
          height={groupHeaderHeight}
          cellGroupWrapperHeight={cellGroupWrapperHeight}
          index={0}
          zIndex={1}
          offsetTop={0}
          scrollLeft={scrollX}
          fixedColumns={fixedColumnGroups}
          fixedRightColumns={fixedRightColumnGroups}
          scrollableColumns={scrollableColumnGroups}
          visible={true}
          onColumnResizeEndCallback={onColumnResizeEndCallback}
          onColumnReorderEndCallback={onColumnReorderEndCallback}
          showScrollbarY={scrollEnabledY}
          scrollbarYWidth={scrollbarYWidth}
          isRTL={this.props.isRTL}
          isHeader={true}
          scrollToX={this._scrollToX}
        />
      );
    }

    let scrollbarY;
    if (scrollEnabledY) {
      scrollbarY = this.props.scrollbarY;
    }

    let scrollbarX;
    if (scrollEnabledX) {
      scrollbarX = this.props.scrollbarX;
    }

    let footer = null;
    if (footerHeight) {
      footer = (
        <FixedDataTableRow
          key="footer"
          ariaRowIndex={ariaFooterIndex}
          isHeaderOrFooter={true}
          isScrolling={scrolling}
          className={joinClasses(
            cx('fixedDataTableLayout/footer'),
            cx('public/fixedDataTable/footer')
          )}
          width={width}
          height={footerHeight}
          index={-1}
          zIndex={1}
          offsetTop={footOffsetTop}
          visible={true}
          fixedColumns={fixedColumns.footer}
          fixedRightColumns={fixedRightColumns.footer}
          scrollableColumns={scrollableColumns.footer}
          scrollLeft={scrollX}
          showScrollbarY={scrollEnabledY}
          scrollbarYWidth={scrollbarYWidth}
          isRTL={this.props.isRTL}
        />
      );
    }

    const rows = this._renderRows(
      bodyOffsetTop,
      fixedColumns.cell,
      fixedRightColumns.cell,
      scrollableColumns.cell,
      bodyHeight,
      ariaRowIndexOffset
    );

    const header = (
      <FixedDataTableRow
        key="header"
        ariaRowIndex={ariaHeaderIndex}
        isHeaderOrFooter={true}
        isScrolling={scrolling}
        className={joinClasses(
          cx('fixedDataTableLayout/header'),
          cx('public/fixedDataTable/header')
        )}
        width={width}
        height={headerHeight}
        cellGroupWrapperHeight={cellGroupWrapperHeight}
        index={-1}
        zIndex={1}
        offsetTop={groupHeaderHeight}
        scrollLeft={scrollX}
        visible={true}
        fixedColumns={fixedColumns.header}
        fixedRightColumns={fixedRightColumns.header}
        scrollableColumns={scrollableColumns.header}
        touchEnabled={touchScrollEnabled}
        onColumnResizeEndCallback={onColumnResizeEndCallback}
        onColumnReorderEndCallback={onColumnReorderEndCallback}
        showScrollbarY={scrollEnabledY}
        scrollbarYWidth={scrollbarYWidth}
        isRTL={this.props.isRTL}
        isHeader={true}
        scrollToX={this._scrollToX}
      />
    );

    let topShadow;
    if (scrollY) {
      topShadow = (
        <div
          className={joinClasses(
            cx('fixedDataTableLayout/topShadow'),
            cx('public/fixedDataTable/topShadow')
          )}
          style={{ top: bodyOffsetTop }}
        />
      );
    }

    // ownerScrollAvailable is true if the rows rendered will overflow the owner element
    // so we show a shadow in that case even if the FDT component can't scroll anymore
    const ownerScrollAvailable =
      ownerHeight &&
      ownerHeight < componentHeight &&
      scrollContentHeight > visibleRowsHeight;
    let bottomShadow;
    if (ownerScrollAvailable || scrollY < maxScrollY) {
      bottomShadow = (
        <div
          className={joinClasses(
            cx('fixedDataTableLayout/bottomShadow'),
            cx('public/fixedDataTable/bottomShadow')
          )}
          style={{ top: footOffsetTop }}
        />
      );
    }
    var tabIndex = null;
    if (this.props.keyboardPageEnabled || this.props.keyboardScrollEnabled) {
      tabIndex = 0;
    }

    let tableClassName = className;
    if (this.props.isRTL) {
      tableClassName = joinClasses(tableClassName, 'fixedDataTable_isRTL');
    }

    return (
      <div
        className={joinClasses(
          tableClassName,
          cx('fixedDataTableLayout/main'),
          cx('public/fixedDataTable/main')
        )}
        role="grid"
        aria-rowcount={ariaRowCount}
        {...attributes}
        tabIndex={tabIndex}
        onKeyDown={this._onKeyDown}
        onTouchStart={
          touchScrollEnabled ? this._touchHandler.onTouchStart : null
        }
        onTouchEnd={touchScrollEnabled ? this._touchHandler.onTouchEnd : null}
        onTouchCancel={
          touchScrollEnabled ? this._touchHandler.onTouchCancel : null
        }
        ref={this._onRef}
        style={{
          height: componentHeight,
          width,
        }}
      >
        <div
          className={cx('fixedDataTableLayout/rowsContainer')}
          style={{
            height: scrollbarXOffsetTop,
            width,
          }}
        >
          {groupHeader}
          {header}
          {rows}
          {footer}
          {topShadow}
          {bottomShadow}
        </div>
        {scrollbarY}
        {scrollbarX}
      </div>
    );
  }

  _renderRows = (
    /*number*/ offsetTop,
    fixedCellTemplates,
    fixedRightCellTemplates,
    scrollableCellTemplates,
    bodyHeight,
    /*number*/ ariaRowIndexOffset
  ) /*object*/ => {
    const { scrollEnabledY } = scrollbarsVisible(this.props);
    const props = this.props;
    return (
      <FixedDataTableBufferedRows
        ariaRowIndexOffset={ariaRowIndexOffset}
        isScrolling={props.scrolling}
        fixedColumns={fixedCellTemplates}
        fixedRightColumns={fixedRightCellTemplates}
        firstViewportRowIndex={props.firstRowIndex}
        endViewportRowIndex={props.endRowIndex}
        height={bodyHeight}
        offsetTop={offsetTop}
        onRowClick={props.onRowClick}
        onRowContextMenu={props.onRowContextMenu}
        onRowDoubleClick={props.onRowDoubleClick}
        onRowMouseUp={props.onRowMouseUp}
        onRowMouseDown={props.onRowMouseDown}
        onRowMouseEnter={props.onRowMouseEnter}
        onRowMouseLeave={props.onRowMouseLeave}
        onRowTouchStart={
          props.touchScrollEnabled ? props.onRowTouchStart : null
        }
        onRowTouchEnd={props.touchScrollEnabled ? props.onRowTouchEnd : null}
        onRowTouchMove={props.touchScrollEnabled ? props.onRowTouchMove : null}
        rowClassNameGetter={props.rowClassNameGetter}
        rowExpanded={props.rowExpanded}
        rowKeyGetter={props.rowKeyGetter}
        rowSettings={props.rowSettings}
        scrollLeft={props.scrollX}
        scrollTop={props.scrollY}
        scrollableColumns={scrollableCellTemplates}
        showLastRowBorder={true}
        width={props.tableSize.width}
        rowsToRender={props.rows}
        rowOffsets={props.rowOffsets}
        showScrollbarY={scrollEnabledY}
        scrollbarYWidth={props.scrollbarYWidth}
        isRTL={props.isRTL}
      />
    );
  };

  _onRef = (div) => {
    this._divRef = div;
    if (this.props.stopReactWheelPropagation) {
      this._wheelHandler.setRoot(div);
    }
  };

  _onScroll = (/*number*/ deltaX, /*number*/ deltaY) => {
    const {
      maxScrollX,
      maxScrollY,
      onHorizontalScroll,
      onVerticalScroll,
      scrollActions,
      scrollFlags,
      scrollX,
      scrollY,
      scrolling,
    } = this.props;
    const { overflowX, overflowY } = scrollFlags;

    let x = scrollX;
    let y = scrollY;
    if (Math.abs(deltaY) > Math.abs(deltaX) && overflowY !== 'hidden') {
      y += deltaY;
      y = y < 0 ? 0 : y;
      y = y > maxScrollY ? maxScrollY : y;

      //NOTE (jordan) This is a hacky workaround to prevent FDT from setting its internal state
      if (onVerticalScroll ? onVerticalScroll(y) : true) {
        scrollActions.scrollToY(y);
      }
    } else if (deltaX && overflowX !== 'hidden') {
      x += deltaX;
      x = x < 0 ? 0 : x;
      x = x > maxScrollX ? maxScrollX : x;

      // This is a workaround to prevent content blurring. This happens when translate3d
      // is applied with non-rounded values to elements having text.
      var roundedX = Math.round(x);

      //NOTE (asif) This is a hacky workaround to prevent FDT from setting its internal state
      if (onHorizontalScroll ? onHorizontalScroll(roundedX) : true) {
        scrollActions.scrollToX(roundedX);
      }
    }
  };

  _scrollTo = (/*number*/ scrollX, /*number*/ scrollY) => {
    this._scrollToX(scrollX);
    this._scrollToY(scrollY);
  };

  _scrollToX = (/*number*/ scrollPos) => {
    const {
      onHorizontalScroll,
      scrollActions,
      scrollX,
      scrolling,
    } = this.props;

    if (scrollPos === scrollX) {
      return;
    }

    // This is a workaround to prevent content blurring. This happens when translate3d
    // is applied with non-rounded values to elements having text.
    var roundedScrollPos = Math.round(scrollPos);

    if (onHorizontalScroll ? onHorizontalScroll(roundedScrollPos) : true) {
      scrollActions.scrollToX(roundedScrollPos);
    }
  };

  _scrollToY = (/*number*/ scrollPos) => {
    const { onVerticalScroll, scrollActions, scrollY } = this.props;

    if (scrollPos === scrollY) {
      return;
    }

    if (onVerticalScroll ? onVerticalScroll(scrollPos) : true) {
      scrollActions.scrollToY(scrollPos);
    }
  };

  /**
   * Calls the user specified scroll callbacks -- onScrollStart, onScrollEnd, onHorizontalScroll, and onVerticalScroll.
   */
  _didScroll = (/* !object */ prevProps) => {
    const {
      onScrollStart,
      scrollX,
      scrollY,
      onHorizontalScroll,
      onVerticalScroll,
      tableSize: { ownerHeight },
      scrolling,
    } = this.props;

    const {
      endRowIndex: oldEndRowIndex,
      firstRowIndex: oldFirstRowIndex,
      scrollX: oldScrollX,
      scrollY: oldScrollY,
      tableSize: { ownerHeight: oldOwnerHeight },
      scrolling: oldScrolling,
    } = prevProps;

    // check if scroll values have changed - we have an extra check on NaN because (NaN !== NaN)
    const ownerHeightChanged =
      ownerHeight !== oldOwnerHeight &&
      !(isNaN(ownerHeight) && isNaN(oldOwnerHeight));
    const scrollXChanged = scrollX !== oldScrollX;
    const scrollYChanged = scrollY !== oldScrollY;

    // if none of the above changed, then a scroll didn't happen at all
    if (!ownerHeightChanged && !scrollXChanged && !scrollYChanged) {
      return;
    }

    // only call onScrollStart if scrolling wasn't on previously
<<<<<<< HEAD
    if (!this.props.scrolling && onScrollStart) {
=======
    if (!oldScrolling && scrolling && onScrollStart) {
>>>>>>> c3c3ea00
      onScrollStart(oldScrollX, oldScrollY, oldFirstRowIndex, oldEndRowIndex);
    }

    if (scrollXChanged && onHorizontalScroll) {
      onHorizontalScroll(scrollX);
    }

    if (scrollYChanged && onVerticalScroll) {
      onVerticalScroll(scrollY);
    }

    // debounced version of didScrollStop as we don't immediately stop scrolling
    this._didScrollStop();
  };

  // We need two versions of this function, one to finish up synchronously (for
  // example, in componentWillUnmount), and a debounced version for normal
  // scroll handling.
  _didScrollStopSync = () => {
    const {
      endRowIndex,
      firstRowIndex,
      onScrollEnd,
      scrollActions,
      scrollX,
      scrollY,
      scrolling,
    } = this.props;

    if (!scrolling) {
      return;
    }

    scrollActions.stopScroll();

    if (onScrollEnd) {
      onScrollEnd(scrollX, scrollY, firstRowIndex, endRowIndex);
    }
  };
}

export default FixedDataTable;<|MERGE_RESOLUTION|>--- conflicted
+++ resolved
@@ -81,7 +81,6 @@
  */
 class FixedDataTable extends React.Component {
   static propTypes = {
-
     // TODO (jordan) Remove propType of width without losing documentation (moved to tableSize)
     /**
      * Pixel width of table. If all columns do not fit,
@@ -245,10 +244,7 @@
      * If you pass in a function, you will receive the same props object as the
      * first argument.
      */
-    rowExpanded: PropTypes.oneOfType([
-      PropTypes.element,
-      PropTypes.func,
-    ]),
+    rowExpanded: PropTypes.oneOfType([PropTypes.element, PropTypes.func]),
 
     /**
      * To get any additional CSS classes that should be added to a row,
@@ -481,9 +477,6 @@
      * Callback that returns an object of html attributes to add to the grid element
      */
     gridAttributesGetter: PropTypes.func,
-<<<<<<< HEAD
-  };
-=======
 
     // TODO (pradeep) Remove propType of rowAttributesGetter without losing documentation (moved to rowSettings)
     /**
@@ -494,8 +487,7 @@
      * ```
      */
     rowAttributesGetter: PropTypes.func,
-  }
->>>>>>> c3c3ea00
+  };
 
   static defaultProps = /*object*/ {
     elementHeights: {
@@ -686,7 +678,12 @@
       scrollbarXOffsetTop,
       visibleRowsHeight,
     } = tableHeightsSelector(this.props);
-    const { tableSize: { width }, scrollContentHeight, scrollY, scrollX } = this.props;
+    const {
+      tableSize: { width },
+      scrollContentHeight,
+      scrollY,
+      scrollX,
+    } = this.props;
     const newScrollState = {
       viewportHeight: visibleRowsHeight,
       contentHeight: scrollContentHeight,
@@ -1132,11 +1129,7 @@
     }
 
     // only call onScrollStart if scrolling wasn't on previously
-<<<<<<< HEAD
-    if (!this.props.scrolling && onScrollStart) {
-=======
     if (!oldScrolling && scrolling && onScrollStart) {
->>>>>>> c3c3ea00
       onScrollStart(oldScrollX, oldScrollY, oldFirstRowIndex, oldEndRowIndex);
     }
 
