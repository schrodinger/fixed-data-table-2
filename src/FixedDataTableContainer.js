--- conflicted
+++ resolved
@@ -20,41 +20,11 @@
 import FixedDataTableStore from './FixedDataTableStore';
 import Scrollbar from './plugins/Scrollbar';
 import ScrollContainer from './plugins/ScrollContainer';
-<<<<<<< HEAD
-import { PluginContext } from './Context';
-import shallowEqualSelector from './helper/shallowEqualSelector';
-import { initialize, propChange } from './reducers';
-import { polyfill as lifecycleCompatibilityPolyfill } from 'react-lifecycles-compat';
-
-const memoizeContext = shallowEqualSelector(
-  [
-    (state) => state.maxScrollX,
-    (state) => state.scrollX,
-    (state) => state.tableSize.height,
-    (state) => state.bodyWidth, // TODO (pradeep): This is wrongly named
-  ],
-  (
-    /*number*/ maxScrollX,
-    /*number*/ scrollX,
-    /*number*/ tableHeight,
-    /*number*/ availableScrollWidth
-  ) => {
-    return {
-      maxScrollX,
-      scrollX,
-      tableHeight,
-      availableScrollWidth,
-    };
-  }
-);
-
-=======
 import { FixedDataTableContext } from './FixedDataTableContext';
 import { createApi } from './api';
 import { initialize, propChange } from './reducers';
 import { polyfill as lifecycleCompatibilityPolyfill } from 'react-lifecycles-compat';
 
->>>>>>> 3834929d
 class FixedDataTableContainer extends React.Component {
   static defaultProps = {
     defaultScrollbars: true,
