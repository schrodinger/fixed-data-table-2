/**
 * FixedDataTable v0.7.17 
 *
 * Copyright Schrodinger, LLC
 * All rights reserved.
 *
 * This source code is licensed under the BSD-style license found in the
 * LICENSE file in the root directory of this source tree. An additional grant
 * of patent rights can be found in the PATENTS file in the same directory.
 */

(function webpackUniversalModuleDefinition(root, factory) {
	if(typeof exports === 'object' && typeof module === 'object')
		module.exports = factory(require("react"), require("react-dom"));
	else if(typeof define === 'function' && define.amd)
		define(["react", "react-dom"], factory);
	else if(typeof exports === 'object')
		exports["FixedDataTable"] = factory(require("react"), require("react-dom"));
	else
		root["FixedDataTable"] = factory(root["React"], root["ReactDOM"]);
})(this, function(__WEBPACK_EXTERNAL_MODULE_30__, __WEBPACK_EXTERNAL_MODULE_60__) {
return /******/ (function(modules) { // webpackBootstrap
/******/ 	// The module cache
/******/ 	var installedModules = {};

/******/ 	// The require function
/******/ 	function __webpack_require__(moduleId) {

/******/ 		// Check if module is in cache
/******/ 		if(installedModules[moduleId])
/******/ 			return installedModules[moduleId].exports;

/******/ 		// Create a new module (and put it into the cache)
/******/ 		var module = installedModules[moduleId] = {
/******/ 			exports: {},
/******/ 			id: moduleId,
/******/ 			loaded: false
/******/ 		};

/******/ 		// Execute the module function
/******/ 		modules[moduleId].call(module.exports, module, module.exports, __webpack_require__);

/******/ 		// Flag the module as loaded
/******/ 		module.loaded = true;

/******/ 		// Return the exports of the module
/******/ 		return module.exports;
/******/ 	}


/******/ 	// expose the modules object (__webpack_modules__)
/******/ 	__webpack_require__.m = modules;

/******/ 	// expose the module cache
/******/ 	__webpack_require__.c = installedModules;

/******/ 	// __webpack_public_path__
/******/ 	__webpack_require__.p = "";

/******/ 	// Load entry module and return exports
/******/ 	return __webpack_require__(0);
/******/ })
/************************************************************************/
/******/ ([
/* 0 */
/***/ (function(module, exports, __webpack_require__) {

	__webpack_require__(1);
	__webpack_require__(5);
	__webpack_require__(7);
	__webpack_require__(9);
	__webpack_require__(11);
	__webpack_require__(13);
	__webpack_require__(15);
	__webpack_require__(17);
	__webpack_require__(19);
	__webpack_require__(21);
	__webpack_require__(23);
	__webpack_require__(25);
	module.exports = __webpack_require__(27);


/***/ }),
/* 1 */
/***/ (function(module, exports) {

	// removed by extract-text-webpack-plugin

/***/ }),
/* 2 */,
/* 3 */,
/* 4 */,
/* 5 */
/***/ (function(module, exports) {

	// removed by extract-text-webpack-plugin

/***/ }),
/* 6 */,
/* 7 */
/***/ (function(module, exports) {

	// removed by extract-text-webpack-plugin

/***/ }),
/* 8 */,
/* 9 */
/***/ (function(module, exports) {

	// removed by extract-text-webpack-plugin

/***/ }),
/* 10 */,
/* 11 */
/***/ (function(module, exports) {

	// removed by extract-text-webpack-plugin

/***/ }),
/* 12 */,
/* 13 */
/***/ (function(module, exports) {

	// removed by extract-text-webpack-plugin

/***/ }),
/* 14 */,
/* 15 */
/***/ (function(module, exports) {

	// removed by extract-text-webpack-plugin

/***/ }),
/* 16 */,
/* 17 */
/***/ (function(module, exports) {

	// removed by extract-text-webpack-plugin

/***/ }),
/* 18 */,
/* 19 */
/***/ (function(module, exports) {

	// removed by extract-text-webpack-plugin

/***/ }),
/* 20 */,
/* 21 */
/***/ (function(module, exports) {

	// removed by extract-text-webpack-plugin

/***/ }),
/* 22 */,
/* 23 */
/***/ (function(module, exports) {

	// removed by extract-text-webpack-plugin

/***/ }),
/* 24 */,
/* 25 */
/***/ (function(module, exports) {

	// removed by extract-text-webpack-plugin

/***/ }),
/* 26 */,
/* 27 */
/***/ (function(module, exports, __webpack_require__) {

	/**
	 * Copyright Schrodinger, LLC
	 * All rights reserved.
	 *
	 * This source code is licensed under the BSD-style license found in the
	 * LICENSE file in the root directory of this source tree. An additional grant
	 * of patent rights can be found in the PATENTS file in the same directory.
	 *
	 * @providesModule FixedDataTableRoot
	 */

	'use strict';

	var _FixedDataTable = __webpack_require__(28);

	var _FixedDataTable2 = _interopRequireDefault(_FixedDataTable);

	var _FixedDataTableCellDefault = __webpack_require__(81);

	var _FixedDataTableCellDefault2 = _interopRequireDefault(_FixedDataTableCellDefault);

	var _FixedDataTableColumn = __webpack_require__(79);

	var _FixedDataTableColumn2 = _interopRequireDefault(_FixedDataTableColumn);

	var _FixedDataTableColumnGroup = __webpack_require__(78);

	var _FixedDataTableColumnGroup2 = _interopRequireDefault(_FixedDataTableColumnGroup);

	function _interopRequireDefault(obj) { return obj && obj.__esModule ? obj : { default: obj }; }

	var FixedDataTableRoot = {
	  Cell: _FixedDataTableCellDefault2.default,
	  Column: _FixedDataTableColumn2.default,
	  ColumnGroup: _FixedDataTableColumnGroup2.default,
	  Table: _FixedDataTable2.default
	};

	FixedDataTableRoot.version = '0.7.17';
	module.exports = FixedDataTableRoot;

/***/ }),
/* 28 */
/***/ (function(module, exports, __webpack_require__) {

	'use strict';

	var _extends = Object.assign || function (target) { for (var i = 1; i < arguments.length; i++) { var source = arguments[i]; for (var key in source) { if (Object.prototype.hasOwnProperty.call(source, key)) { target[key] = source[key]; } } } return target; }; /**
	                                                                                                                                                                                                                                                                   * Copyright Schrodinger, LLC
	                                                                                                                                                                                                                                                                   * All rights reserved.
	                                                                                                                                                                                                                                                                   *
	                                                                                                                                                                                                                                                                   * This source code is licensed under the BSD-style license found in the
	                                                                                                                                                                                                                                                                   * LICENSE file in the root directory of this source tree. An additional grant
	                                                                                                                                                                                                                                                                   * of patent rights can be found in the PATENTS file in the same directory.
	                                                                                                                                                                                                                                                                   *
	                                                                                                                                                                                                                                                                   * @providesModule FixedDataTable
	                                                                                                                                                                                                                                                                   * @typechecks
	                                                                                                                                                                                                                                                                   * @noflow
	                                                                                                                                                                                                                                                                   */

	/*eslint no-bitwise:1*/

	var _React = __webpack_require__(29);

	var _React2 = _interopRequireDefault(_React);

	var _createReactClass = __webpack_require__(31);

	var _createReactClass2 = _interopRequireDefault(_createReactClass);

	var _propTypes = __webpack_require__(39);

	var _propTypes2 = _interopRequireDefault(_propTypes);

	var _ReactComponentWithPureRenderMixin = __webpack_require__(44);

	var _ReactComponentWithPureRenderMixin2 = _interopRequireDefault(_ReactComponentWithPureRenderMixin);

	var _ReactWheelHandler = __webpack_require__(45);

	var _ReactWheelHandler2 = _interopRequireDefault(_ReactWheelHandler);

	var _ReactTouchHandler = __webpack_require__(53);

	var _ReactTouchHandler2 = _interopRequireDefault(_ReactTouchHandler);

	var _Scrollbar = __webpack_require__(54);

	var _Scrollbar2 = _interopRequireDefault(_Scrollbar);

	var _FixedDataTableBufferedRows = __webpack_require__(69);

	var _FixedDataTableBufferedRows2 = _interopRequireDefault(_FixedDataTableBufferedRows);

	var _FixedDataTableColumnResizeHandle = __webpack_require__(85);

	var _FixedDataTableColumnResizeHandle2 = _interopRequireDefault(_FixedDataTableColumnResizeHandle);

	var _FixedDataTableRow = __webpack_require__(74);

	var _FixedDataTableRow2 = _interopRequireDefault(_FixedDataTableRow);

	var _FixedDataTableScrollHelper = __webpack_require__(86);

	var _FixedDataTableScrollHelper2 = _interopRequireDefault(_FixedDataTableScrollHelper);

	var _FixedDataTableWidthHelper = __webpack_require__(88);

	var _FixedDataTableWidthHelper2 = _interopRequireDefault(_FixedDataTableWidthHelper);

	var _cx = __webpack_require__(62);

	var _cx2 = _interopRequireDefault(_cx);

	var _debounceCore = __webpack_require__(89);

	var _debounceCore2 = _interopRequireDefault(_debounceCore);

	var _emptyFunction = __webpack_require__(46);

	var _emptyFunction2 = _interopRequireDefault(_emptyFunction);

	var _invariant = __webpack_require__(68);

	var _invariant2 = _interopRequireDefault(_invariant);

	var _joinClasses = __webpack_require__(82);

	var _joinClasses2 = _interopRequireDefault(_joinClasses);

	var _shallowEqual = __webpack_require__(84);

	var _shallowEqual2 = _interopRequireDefault(_shallowEqual);

	var _FixedDataTableTranslateDOMPosition = __webpack_require__(63);

	var _FixedDataTableTranslateDOMPosition2 = _interopRequireDefault(_FixedDataTableTranslateDOMPosition);

	function _interopRequireDefault(obj) { return obj && obj.__esModule ? obj : { default: obj }; }

	var ReactChildren = _React2.default.Children;

	var EMPTY_OBJECT = {};
	var BORDER_HEIGHT = 1;
	var HEADER = 'header';
	var FOOTER = 'footer';
	var CELL = 'cell';
	var DRAG_SCROLL_SPEED = 15;
	var DRAG_SCROLL_BUFFER = 100;

	/**
	 * Data grid component with fixed or scrollable header and columns.
	 *
	 * The layout of the data table is as follows:
	 *
	 * ```
	 * +---------------------------------------------------+
	 * | Fixed Column Group    | Scrollable Column Group   |
	 * | Header                | Header                    |
	 * |                       |                           |
	 * +---------------------------------------------------+
	 * |                       |                           |
	 * | Fixed Header Columns  | Scrollable Header Columns |
	 * |                       |                           |
	 * +-----------------------+---------------------------+
	 * |                       |                           |
	 * | Fixed Body Columns    | Scrollable Body Columns   |
	 * |                       |                           |
	 * +-----------------------+---------------------------+
	 * |                       |                           |
	 * | Fixed Footer Columns  | Scrollable Footer Columns |
	 * |                       |                           |
	 * +-----------------------+---------------------------+
	 * ```
	 *
	 * - Fixed Column Group Header: These are the headers for a group
	 *   of columns if included in the table that do not scroll
	 *   vertically or horizontally.
	 *
	 * - Scrollable Column Group Header: The header for a group of columns
	 *   that do not move while scrolling vertically, but move horizontally
	 *   with the horizontal scrolling.
	 *
	 * - Fixed Header Columns: The header columns that do not move while scrolling
	 *   vertically or horizontally.
	 *
	 * - Scrollable Header Columns: The header columns that do not move
	 *   while scrolling vertically, but move horizontally with the horizontal
	 *   scrolling.
	 *
	 * - Fixed Body Columns: The body columns that do not move while scrolling
	 *   horizontally, but move vertically with the vertical scrolling.
	 *
	 * - Scrollable Body Columns: The body columns that move while scrolling
	 *   vertically or horizontally.
	 */
	var FixedDataTable = (0, _createReactClass2.default)({
	  displayName: 'FixedDataTable',

	  propTypes: {

	    /**
	     * Pixel width of table. If all columns do not fit,
	     * a horizontal scrollbar will appear.
	     */
	    width: _propTypes2.default.number.isRequired,

	    /**
	     * Pixel height of table. If all rows do not fit,
	     * a vertical scrollbar will appear.
	     *
	     * Either `height` or `maxHeight` must be specified.
	     */
	    height: _propTypes2.default.number,

	    /**
	     * Class name to be passed into parent container
	     */
	    className: _propTypes2.default.string,

	    /**
	     * Maximum pixel height of table. If all rows do not fit,
	     * a vertical scrollbar will appear.
	     *
	     * Either `height` or `maxHeight` must be specified.
	     */
	    maxHeight: _propTypes2.default.number,

	    /**
	     * Pixel height of table's owner, this is used in a managed scrolling
	     * situation when you want to slide the table up from below the fold
	     * without having to constantly update the height on every scroll tick.
	     * Instead, vary this property on scroll. By using `ownerHeight`, we
	     * over-render the table while making sure the footer and horizontal
	     * scrollbar of the table are visible when the current space for the table
	     * in view is smaller than the final, over-flowing height of table. It
	     * allows us to avoid resizing and reflowing table when it is moving in the
	     * view.
	     *
	     * This is used if `ownerHeight < height` (or `maxHeight`).
	     */
	    ownerHeight: _propTypes2.default.number,

	    overflowX: _propTypes2.default.oneOf(['hidden', 'auto']),
	    overflowY: _propTypes2.default.oneOf(['hidden', 'auto']),

	    /**
	     * Boolean flag indicating of touch scrolling should be enabled
	     * This feature is current in beta and may have bugs
	     */
	    touchScrollEnabled: _propTypes2.default.bool,

	    /**
	     * Hide the scrollbar but still enable scroll functionality
	     */
	    showScrollbarX: _propTypes2.default.bool,
	    showScrollbarY: _propTypes2.default.bool,

	    /**
	     * Callback when horizontally scrolling the grid.
	     *
	     * Return false to stop propagation.
	     */
	    onHorizontalScroll: _propTypes2.default.func,

	    /**
	     * Callback when vertically scrolling the grid.
	     *
	     * Return false to stop propagation.
	     */
	    onVerticalScroll: _propTypes2.default.func,

	    /**
	     * Number of rows in the table.
	     */
	    rowsCount: _propTypes2.default.number.isRequired,

	    /**
	     * Pixel height of rows unless `rowHeightGetter` is specified and returns
	     * different value.
	     */
	    rowHeight: _propTypes2.default.number.isRequired,

	    /**
	     * If specified, `rowHeightGetter(index)` is called for each row and the
	     * returned value overrides `rowHeight` for particular row.
	     */
	    rowHeightGetter: _propTypes2.default.func,

	    /**
	     * To get any additional CSS classes that should be added to a row,
	     * `rowClassNameGetter(index)` is called.
	     */
	    rowClassNameGetter: _propTypes2.default.func,

	    /**
	     * If specified, `rowKeyGetter(index)` is called for each row and the
	     * returned value overrides `key` for the particular row.
	     */
	    rowKeyGetter: _propTypes2.default.func,

	    /**
	     * If specified, `rowKeyGetter(index)` is called for each row and the
	     * returned value overrides `key` for the particular row.
	     */
	    rowKeyGetter: PropTypes.func,

	    /**
	     * Pixel height of the column group header.
	     */
	    groupHeaderHeight: _propTypes2.default.number,

	    /**
	     * Pixel height of header.
	     */
	    headerHeight: _propTypes2.default.number.isRequired,

	    /**
	     * Pixel height of footer.
	     */
	    footerHeight: _propTypes2.default.number,

	    /**
	     * Value of horizontal scroll.
	     */
	    scrollLeft: _propTypes2.default.number,

	    /**
	     * Index of column to scroll to.
	     */
	    scrollToColumn: _propTypes2.default.number,

	    /**
	     * Value of vertical scroll.
	     */
	    scrollTop: _propTypes2.default.number,

	    /**
	     * Index of row to scroll to.
	     */
	    scrollToRow: _propTypes2.default.number,

	    /**
	     * Callback that is called when scrolling starts with current horizontal
	     * and vertical scroll values.
	     */
	    onScrollStart: _propTypes2.default.func,

	    /**
	     * Callback that is called when scrolling ends or stops with new horizontal
	     * and vertical scroll values.
	     */
	    onScrollEnd: _propTypes2.default.func,

	    /**
	     * If enabled scroll events will not be propagated outside of the table.
	     */
	    stopScrollPropagation: _propTypes2.default.bool,

	    /**
	     * Callback that is called when `rowHeightGetter` returns a different height
	     * for a row than the `rowHeight` prop. This is necessary because initially
	     * table estimates heights of some parts of the content.
	     */
	    onContentHeightChange: _propTypes2.default.func,

	    /**
	     * Callback that is called when a row is clicked.
	     */
	    onRowClick: _propTypes2.default.func,

	    /**
	     * Callback that is called when a row is double clicked.
	     */
	    onRowDoubleClick: _propTypes2.default.func,

	    /**
	     * Callback that is called when a mouse-down event happens on a row.
	     */
	    onRowMouseDown: _propTypes2.default.func,

	    /**
	     * Callback that is called when a mouse-enter event happens on a row.
	     */
	    onRowMouseEnter: _propTypes2.default.func,

	    /**
	     * Callback that is called when a mouse-leave event happens on a row.
	     */
	    onRowMouseLeave: _propTypes2.default.func,

	    /**
	     * Callback that is called when resizer is double clicked.
	     */
	    onColumnResizeDoubleClick: PropTypes.func,

	    /**
	     * Callback that is called when resizer has been released
	     * and column needs to be updated.
	     *
	     * Required if the isResizable property is true on any column.
	     *
	     * ```
	     * function(
	     *   newColumnWidth: number,
	     *   columnKey: string,
	     * )
	     * ```
	     */
	    onColumnResizeEndCallback: _propTypes2.default.func,

	    /**
	     * Callback that is called when reordering has been completed
	     * and columns need to be updated.
	     *
	     * ```
	     * function(
	     *   event {
	     *     columnBefore: string|undefined, // the column before the new location of this one
	     *     columnAfter: string|undefined,  // the column after the new location of this one
	     *     reorderColumn: string,          // the column key that was just reordered
	     *   }
	     * )
	     * ```
	     */
	    onColumnReorderEndCallback: _propTypes2.default.func,

	    /**
	     * Whether a column is currently being resized.
	     */
	    isColumnResizing: _propTypes2.default.bool,

	    /**
	     * Whether columns are currently being reordered.
	     */
<<<<<<< HEAD
	    isColumnReordering: PropTypes.bool,

	    /**
	     * Whether table is displayed with borders below rows.
	     */
	    showBorderOnAllRows: PropTypes.bool
=======
	    isColumnReordering: _propTypes2.default.bool,

	    /**
	     * The number of rows outside the viewport to prerender. Defaults to roughly
	     * half of the number of visible rows.
	     */
	    bufferRowCount: _propTypes2.default.number
>>>>>>> 38015259
	  },

	  getDefaultProps: function getDefaultProps() /*object*/{
	    return {
	      footerHeight: 0,
	      groupHeaderHeight: 0,
	      headerHeight: 0,
	      showScrollbarX: true,
	      showScrollbarY: true,
	      touchScrollEnabled: false,
<<<<<<< HEAD
	      showBorderOnAllRows: true
=======
	      stopScrollPropagation: false
>>>>>>> 38015259
	    };
	  },
	  componentWillMount: function componentWillMount() {
	    var props = this.props;

	    var viewportHeight = (props.height === undefined ? props.maxHeight : props.height) - (props.headerHeight || 0) - (props.footerHeight || 0) - (props.groupHeaderHeight || 0);
	    this._scrollHelper = new _FixedDataTableScrollHelper2.default(props.rowsCount, props.rowHeight, viewportHeight, props.rowHeightGetter);

	    this._didScrollStop = (0, _debounceCore2.default)(this._didScrollStop, 200, this);

	    this._wheelHandler = new _ReactWheelHandler2.default(this._onScroll, this._shouldHandleWheelX, this._shouldHandleWheelY, props.stopScrollPropagation);
	    this._touchHandler = new _ReactTouchHandler2.default(this._onScroll, this._shouldHandleTouchX, this._shouldHandleTouchY, props.stopScrollPropagation);

	    this.setState(this._calculateState(props));
	  },
	  componentWillUnmount: function componentWillUnmount() {
	    this._wheelHandler = null;
	    this._touchHandler = null;
	  },
	  _shouldHandleTouchX: function _shouldHandleTouchX( /*number*/delta) /*boolean*/{
	    return this.props.touchScrollEnabled && this._shouldHandleWheelX(delta);
	  },
	  _shouldHandleTouchY: function _shouldHandleTouchY( /*number*/delta) /*boolean*/{
	    return this.props.touchScrollEnabled && this._shouldHandleWheelY(delta);
	  },
	  _shouldHandleWheelX: function _shouldHandleWheelX( /*number*/delta) /*boolean*/{
	    if (this.props.overflowX === 'hidden') {
	      return false;
	    }

	    delta = Math.round(delta);
	    if (delta === 0) {
	      return false;
	    }

	    return delta < 0 && this.state.scrollX > 0 || delta >= 0 && this.state.scrollX < this.state.maxScrollX;
	  },
	  _shouldHandleWheelY: function _shouldHandleWheelY( /*number*/delta) /*boolean*/{
	    if (this.props.overflowY === 'hidden' || delta === 0) {
	      return false;
	    }

	    delta = Math.round(delta);
	    if (delta === 0) {
	      return false;
	    }

	    return delta < 0 && this.state.scrollY > 0 || delta >= 0 && this.state.scrollY < this.state.maxScrollY;
	  },
	  _reportContentHeight: function _reportContentHeight() {
	    var scrollContentHeight = this.state.scrollContentHeight;
	    var reservedHeight = this.state.reservedHeight;
	    var requiredHeight = scrollContentHeight + reservedHeight;
	    var contentHeight;
	    var useMaxHeight = this.props.height === undefined;
	    if (useMaxHeight && this.props.maxHeight > requiredHeight) {
	      contentHeight = requiredHeight;
	    } else if (this.state.height > requiredHeight && this.props.ownerHeight) {
	      contentHeight = Math.max(requiredHeight, this.props.ownerHeight);
	    } else {
	      contentHeight = this.state.height + this.state.maxScrollY;
	    }
	    if (contentHeight !== this._contentHeight && this.props.onContentHeightChange) {
	      this.props.onContentHeightChange(contentHeight);
	    }
	    this._contentHeight = contentHeight;
	  },
	  componentDidMount: function componentDidMount() {
	    this._reportContentHeight();
	  },
	  componentWillReceiveProps: function componentWillReceiveProps( /*object*/nextProps) {
	    var newOverflowX = nextProps.overflowX;
	    var newOverflowY = nextProps.overflowY;

	    // In the case of controlled scrolling, notify.
	    if (this.props.ownerHeight !== nextProps.ownerHeight || this.props.scrollTop !== nextProps.scrollTop || this.props.scrollLeft !== nextProps.scrollLeft) {
	      this._didScrollStart();
	    }
	    this._didScrollStop();

	    this.setState(this._calculateState(nextProps, this.state));
	  },
	  componentDidUpdate: function componentDidUpdate() {
	    this._reportContentHeight();
	  },
	  render: function render() /*object*/{
	    var state = this.state;
	    var props = this.props;

	    var onColumnReorder = props.onColumnReorderEndCallback ? this._onColumnReorder : null;

	    var groupHeader;
	    if (state.useGroupHeader) {
	      groupHeader = _React2.default.createElement(_FixedDataTableRow2.default, {
	        key: 'group_header',
	        isScrolling: this._isScrolling,
	        className: (0, _joinClasses2.default)((0, _cx2.default)('fixedDataTableLayout/header'), (0, _cx2.default)('public/fixedDataTable/header')),
	        width: state.width,
	        height: state.groupHeaderHeight,
	        index: 0,
	        zIndex: 1,
	        offsetTop: 0,
	        scrollLeft: state.scrollX,
	        fixedColumns: state.groupHeaderFixedColumns,
	        scrollableColumns: state.groupHeaderScrollableColumns,
	        onColumnResize: this._onColumnResize,
	        onColumnReorder: onColumnReorder,
	        onColumnReorderMove: this._onColumnReorderMove
	      });
	    }

	    var maxScrollY = this.state.maxScrollY;
	    var showScrollbarX = state.maxScrollX > 0 && state.overflowX !== 'hidden' && state.showScrollbarX !== false;
	    var showScrollbarY = maxScrollY > 0 && state.overflowY !== 'hidden' && state.showScrollbarY !== false;
	    var scrollbarXHeight = showScrollbarX ? _Scrollbar2.default.SIZE : 0;
	    var scrollbarYHeight = state.height - scrollbarXHeight - 2 * BORDER_HEIGHT - state.footerHeight;

	    var headerOffsetTop = state.useGroupHeader ? state.groupHeaderHeight : 0;
	    var bodyOffsetTop = headerOffsetTop + state.headerHeight;
	    scrollbarYHeight -= bodyOffsetTop;
	    var bottomSectionOffset = 0;
	    var footOffsetTop = props.maxHeight != null ? bodyOffsetTop + state.bodyHeight : bodyOffsetTop + scrollbarYHeight;
	    var rowsContainerHeight = footOffsetTop + state.footerHeight;

	    if (props.ownerHeight !== undefined && props.ownerHeight < state.height) {
	      bottomSectionOffset = props.ownerHeight - state.height;

	      footOffsetTop = Math.min(footOffsetTop, props.ownerHeight - state.footerHeight - scrollbarXHeight);

	      scrollbarYHeight = Math.max(0, footOffsetTop - bodyOffsetTop);
	    }

	    var verticalScrollbar;
	    if (showScrollbarY) {
	      verticalScrollbar = _React2.default.createElement(_Scrollbar2.default, {
	        size: scrollbarYHeight,
	        contentSize: scrollbarYHeight + maxScrollY,
	        onScroll: this._onVerticalScroll,
	        verticalTop: bodyOffsetTop,
	        position: state.scrollY
	      });
	    }

	    var horizontalScrollbar;
	    if (showScrollbarX) {
	      var scrollbarXWidth = state.width;
	      horizontalScrollbar = _React2.default.createElement(HorizontalScrollbar, {
	        contentSize: scrollbarXWidth + state.maxScrollX,
	        offset: bottomSectionOffset,
	        onScroll: this._onHorizontalScroll,
	        position: state.scrollX,
	        size: scrollbarXWidth
	      });
	    }

	    var dragKnob = _React2.default.createElement(_FixedDataTableColumnResizeHandle2.default, {
	      height: state.height,
	      initialWidth: state.columnResizingData.width || 0,
	      minWidth: state.columnResizingData.minWidth || 0,
	      maxWidth: state.columnResizingData.maxWidth || Number.MAX_VALUE,
	      visible: !!state.isColumnResizing,
	      leftOffset: state.columnResizingData.left || 0,
	      knobHeight: state.headerHeight,
	      initialEvent: state.columnResizingData.initialEvent,
	      onColumnResizeEnd: this._onColumnResizeEnd,
	      columnKey: state.columnResizingData.key
	    });

	    var footer = null;
	    if (state.footerHeight) {
	      footer = _React2.default.createElement(_FixedDataTableRow2.default, {
	        key: 'footer',
	        isScrolling: this._isScrolling,
	        className: (0, _joinClasses2.default)((0, _cx2.default)('fixedDataTableLayout/footer'), (0, _cx2.default)('public/fixedDataTable/footer')),
	        width: state.width,
	        height: state.footerHeight,
	        index: -1,
	        zIndex: 1,
	        offsetTop: footOffsetTop,
	        fixedColumns: state.footFixedColumns,
	        scrollableColumns: state.footScrollableColumns,
	        scrollLeft: state.scrollX
	      });
	    }

	    var rows = this._renderRows(bodyOffsetTop);

	    var header = _React2.default.createElement(_FixedDataTableRow2.default, {
	      key: 'header',
	      isScrolling: this._isScrolling,
	      className: (0, _joinClasses2.default)((0, _cx2.default)('fixedDataTableLayout/header'), (0, _cx2.default)('public/fixedDataTable/header')),
	      width: state.width,
	      height: state.headerHeight,
	      index: -1,
	      zIndex: 1,
	      offsetTop: headerOffsetTop,
	      scrollLeft: state.scrollX,
	      fixedColumns: state.headFixedColumns,
	      scrollableColumns: state.headScrollableColumns,
	      onColumnResize: this._onColumnResize,
	      onColumnReorder: onColumnReorder,
	      onColumnReorderMove: this._onColumnReorderMove,
	      onColumnReorderEnd: this._onColumnReorderEnd,
	      isColumnReordering: !!state.isColumnReordering,
	      columnReorderingData: state.columnReorderingData
	    });

	    var topShadow;
	    var bottomShadow;
	    if (state.scrollY) {
	      topShadow = _React2.default.createElement('div', {
	        className: (0, _joinClasses2.default)((0, _cx2.default)('fixedDataTableLayout/topShadow'), (0, _cx2.default)('public/fixedDataTable/topShadow')),
	        style: { top: bodyOffsetTop }
	      });
	    }

	    if (state.ownerHeight != null && state.ownerHeight < state.height && state.scrollContentHeight + state.reservedHeight > state.ownerHeight || state.scrollY < maxScrollY) {
	      bottomShadow = _React2.default.createElement('div', {
	        className: (0, _joinClasses2.default)((0, _cx2.default)('fixedDataTableLayout/bottomShadow'), (0, _cx2.default)('public/fixedDataTable/bottomShadow')),
	        style: { top: footOffsetTop }
	      });
	    }

	    return _React2.default.createElement(
	      'div',
	      {
	        className: (0, _joinClasses2.default)(this.state.className, (0, _cx2.default)('fixedDataTableLayout/main'), (0, _cx2.default)('public/fixedDataTable/main')),
	        onWheel: this._wheelHandler.onWheel,
	        onTouchStart: this._touchHandler.onTouchStart,
	        onTouchEnd: this._touchHandler.onTouchEnd,
	        onTouchMove: this._touchHandler.onTouchMove,
	        onTouchCancel: this._touchHandler.onTouchCancel,
	        style: { height: state.height, width: state.width } },
	      _React2.default.createElement(
	        'div',
	        {
	          className: (0, _cx2.default)('fixedDataTableLayout/rowsContainer'),
	          style: { height: rowsContainerHeight, width: state.width } },
	        dragKnob,
	        groupHeader,
	        header,
	        rows,
	        footer,
	        topShadow,
	        bottomShadow
	      ),
	      verticalScrollbar,
	      horizontalScrollbar
	    );
	  },
	  _renderRows: function _renderRows( /*number*/offsetTop) /*object*/{
	    var state = this.state;

	    return _React2.default.createElement(_FixedDataTableBufferedRows2.default, {
	      isScrolling: this._isScrolling,
	      defaultRowHeight: state.rowHeight,
	      firstRowIndex: state.firstRowIndex,
	      firstRowOffset: state.firstRowOffset,
	      fixedColumns: state.bodyFixedColumns,
	      height: state.bodyHeight,
	      offsetTop: offsetTop,
	      onRowClick: state.onRowClick,
	      onRowDoubleClick: state.onRowDoubleClick,
	      onRowMouseDown: state.onRowMouseDown,
	      onRowMouseEnter: state.onRowMouseEnter,
	      onRowMouseLeave: state.onRowMouseLeave,
	      rowClassNameGetter: state.rowClassNameGetter,
	      rowsCount: state.rowsCount,
	      rowGetter: state.rowGetter,
	      rowHeightGetter: state.rowHeightGetter,
	      rowKeyGetter: state.rowKeyGetter,
	      scrollLeft: state.scrollX,
	      scrollableColumns: state.bodyScrollableColumns,
	      showLastRowBorder: true,
	      width: state.width,
<<<<<<< HEAD
	      showBorderOnAllRows: state.showBorderOnAllRows,
	      rowPositionGetter: this._scrollHelper.getRowPosition
=======
	      rowPositionGetter: this._scrollHelper.getRowPosition,
	      bufferRowCount: this.state.bufferRowCount
>>>>>>> 38015259
	    });
	  },


	  /**
	   * This is called when a cell that is in the header of a column has its
	   * resizer knob clicked on. It displays the resizer and puts in the correct
	   * location on the table.
	   */
	  _onColumnResize: function _onColumnResize(
	  /*number*/combinedWidth,
	  /*number*/leftOffset,
	  /*number*/cellWidth,
	  /*?number*/cellMinWidth,
	  /*?number*/cellMaxWidth,
	  /*number|string*/columnKey,
	  /*object*/event) {

	    var nowMs = Date.now();
	    if (this.state.lastColumnResizeStart && nowMs - this.state.lastColumnResizeStart < 500) {
	      (this.props.onColumnResizeDoubleClick || _emptyFunction2.default)(columnKey);
	    }

	    this.setState({
	      isColumnResizing: true,
	      lastColumnResizeStart: nowMs,
	      columnResizingData: {
	        left: leftOffset + combinedWidth - cellWidth,
	        width: cellWidth,
	        minWidth: cellMinWidth,
	        maxWidth: cellMaxWidth,
	        initialEvent: {
	          clientX: event.clientX,
	          clientY: event.clientY,
	          preventDefault: _emptyFunction2.default
	        },
	        key: columnKey
	      }
	    });
	  },
	  _onColumnResizeEnd: function _onColumnResizeEnd(columnKey, finalWidth, initialWidth) {
	    this.setState({
	      isColumnResizing: false,
	      columnResizingData: {}
	    });

	    if (finalWidth != initialWidth) {
	      (this.props.onColumnResizeEndCallback || _emptyFunction2.default)(columnKey, finalWidth);
	    }
	  },
	  _onColumnReorder: function _onColumnReorder(
	  /*string*/columnKey,
	  /*number*/width,
	  /*number*/left,
	  /*object*/event) {
	    // No native support in IE11 for find, findIndex, or includes, so using some.
	    var isFixed = this.state.headFixedColumns.some(function (column) {
	      return column.props.columnKey === columnKey;
	    });

	    this.setState({
	      isColumnReordering: true,
	      columnReorderingData: {
	        dragDistance: 0,
	        isFixed: isFixed,
	        scrollStart: this.state.scrollX,
	        columnKey: columnKey,
	        columnWidth: width,
	        originalLeft: left,
	        columnsBefore: [],
	        columnsAfter: []
	      }
	    });
	  },
	  _onColumnReorderMove: function _onColumnReorderMove(
	  /*number*/deltaX) {
	    //NOTE Need to clone this object when use pureRendering
	    var reorderingData = _extends({}, this.state.columnReorderingData);
	    reorderingData.dragDistance = deltaX;
	    reorderingData.columnBefore = undefined;
	    reorderingData.columnAfter = undefined;

	    var isFixedColumn = this.state.columnReorderingData.isFixed;
	    var scrollX = this.state.scrollX;

	    if (!isFixedColumn) {
	      //Relative dragX position on scroll
	      var dragX = reorderingData.originalLeft - reorderingData.scrollStart + reorderingData.dragDistance;

	      var fixedColumnsWidth = this.state.bodyFixedColumns.reduce(function (sum, column) {
	        return sum + column.props.width;
	      }, 0);
	      var relativeWidth = this.props.width - fixedColumnsWidth;

	      //Scroll the table left or right if we drag near the edges of the table
	      if (dragX > relativeWidth - DRAG_SCROLL_BUFFER) {
	        scrollX = Math.min(scrollX + DRAG_SCROLL_SPEED, this.state.maxScrollX);
	      } else if (dragX <= DRAG_SCROLL_BUFFER) {
	        scrollX = Math.max(scrollX - DRAG_SCROLL_SPEED, 0);
	      }

	      reorderingData.dragDistance += this.state.scrollX - reorderingData.scrollStart;
	    }

	    this.setState({
	      scrollX: scrollX,
	      columnReorderingData: reorderingData
	    });
	  },
	  _onColumnReorderEnd: function _onColumnReorderEnd(
	  /*object*/props,
	  /*object*/event) {

	    var columnBefore = this.state.columnReorderingData.columnBefore;
	    var columnAfter = this.state.columnReorderingData.columnAfter;
	    var reorderColumn = this.state.columnReorderingData.columnKey;
	    var cancelReorder = this.state.columnReorderingData.cancelReorder;

	    this.setState({
	      isColumnReordering: false,
	      columnReorderingData: {}
	    });

	    if (cancelReorder) {
	      return;
	    }

	    this.props.onColumnReorderEndCallback({
	      columnBefore: columnBefore, columnAfter: columnAfter, reorderColumn: reorderColumn
	    });

	    var onHorizontalScroll = this.props.onHorizontalScroll;
	    if (this.state.columnReorderingData.scrollStart !== this.state.scrollX && onHorizontalScroll) {
	      onHorizontalScroll(this.state.scrollX);
	    };
	  },
	  _areColumnSettingsIdentical: function _areColumnSettingsIdentical(oldColumns, newColumns) {
	    if (oldColumns.length !== newColumns.length) {
	      return false;
	    }
	    for (var index = 0; index < oldColumns.length; ++index) {
	      if (!(0, _shallowEqual2.default)(oldColumns[index].props, newColumns[index].props)) {
	        return false;
	      }
	    }
	    return true;
	  },
	  _populateColumnsAndColumnData: function _populateColumnsAndColumnData(columns, columnGroups, oldState) {
	    var canReuseColumnSettings = false;
	    var canReuseColumnGroupSettings = false;

	    if (oldState && oldState.columns) {
	      canReuseColumnSettings = this._areColumnSettingsIdentical(columns, oldState.columns);
	    }
	    if (oldState && oldState.columnGroups && columnGroups) {
	      canReuseColumnGroupSettings = this._areColumnSettingsIdentical(columnGroups, oldState.columnGroups);
	    }

	    var columnInfo = {};
	    if (canReuseColumnSettings) {
	      columnInfo.bodyFixedColumns = oldState.bodyFixedColumns;
	      columnInfo.bodyScrollableColumns = oldState.bodyScrollableColumns;
	      columnInfo.headFixedColumns = oldState.headFixedColumns;
	      columnInfo.headScrollableColumns = oldState.headScrollableColumns;
	      columnInfo.footFixedColumns = oldState.footFixedColumns;
	      columnInfo.footScrollableColumns = oldState.footScrollableColumns;
	    } else {
	      var bodyColumnTypes = this._splitColumnTypes(columns);
	      columnInfo.bodyFixedColumns = bodyColumnTypes.fixed;
	      columnInfo.bodyScrollableColumns = bodyColumnTypes.scrollable;

	      var headColumnTypes = this._splitColumnTypes(this._selectColumnElement(HEADER, columns));
	      columnInfo.headFixedColumns = headColumnTypes.fixed;
	      columnInfo.headScrollableColumns = headColumnTypes.scrollable;

	      var footColumnTypes = this._splitColumnTypes(this._selectColumnElement(FOOTER, columns));
	      columnInfo.footFixedColumns = footColumnTypes.fixed;
	      columnInfo.footScrollableColumns = footColumnTypes.scrollable;
	    }

	    if (canReuseColumnGroupSettings) {
	      columnInfo.groupHeaderFixedColumns = oldState.groupHeaderFixedColumns;
	      columnInfo.groupHeaderScrollableColumns = oldState.groupHeaderScrollableColumns;
	    } else {
	      if (columnGroups) {
	        var groupHeaderColumnTypes = this._splitColumnTypes(this._selectColumnElement(HEADER, columnGroups));
	        columnInfo.groupHeaderFixedColumns = groupHeaderColumnTypes.fixed;
	        columnInfo.groupHeaderScrollableColumns = groupHeaderColumnTypes.scrollable;
	      }
	    }

	    return columnInfo;
	  },
	  _calculateState: function _calculateState( /*object*/props, /*?object*/oldState) /*object*/{
	    (0, _invariant2.default)(props.height !== undefined || props.maxHeight !== undefined, 'You must set either a height or a maxHeight');

	    var children = [];
	    ReactChildren.forEach(props.children, function (child, index) {
	      if (child == null) {
	        return;
	      }
	      (0, _invariant2.default)(child.type.__TableColumnGroup__ || child.type.__TableColumn__, 'child type should be <FixedDataTableColumn /> or ' + '<FixedDataTableColumnGroup />');
	      children.push(child);
	    });

	    var useGroupHeader = false;
	    if (children.length && children[0].type.__TableColumnGroup__) {
	      useGroupHeader = true;
	    }

	    var scrollState;
	    var firstRowIndex = oldState && oldState.firstRowIndex || 0;
	    var firstRowOffset = oldState && oldState.firstRowOffset || 0;
	    var scrollY = oldState ? oldState.scrollY : 0;
	    var scrollX = oldState ? oldState.scrollX : 0;

	    var lastScrollLeft = oldState ? oldState.scrollLeft : 0;
	    if (props.scrollLeft !== undefined && props.scrollLeft !== lastScrollLeft) {
	      scrollX = props.scrollLeft;
	    }

	    var groupHeaderHeight = useGroupHeader ? props.groupHeaderHeight : 0;

	    if (oldState && (props.rowsCount !== oldState.rowsCount || props.rowHeight !== oldState.rowHeight || props.height !== oldState.height)) {
	      // Number of rows changed, try to scroll to the row from before the
	      // change
	      var viewportHeight = (props.height === undefined ? props.maxHeight : props.height) - (props.headerHeight || 0) - (props.footerHeight || 0) - (props.groupHeaderHeight || 0);

	      var oldViewportHeight = this._scrollHelper._viewportHeight;

	      this._scrollHelper = new _FixedDataTableScrollHelper2.default(props.rowsCount, props.rowHeight, viewportHeight, props.rowHeightGetter);
	      scrollState = this._scrollHelper.scrollToRow(firstRowIndex, firstRowOffset);
	      firstRowIndex = scrollState.index;
	      firstRowOffset = scrollState.offset;
	      scrollY = scrollState.position;
	    } else if (oldState && props.rowHeightGetter !== oldState.rowHeightGetter) {
	      this._scrollHelper.setRowHeightGetter(props.rowHeightGetter);
	    }

	    var lastScrollToRow = oldState ? oldState.scrollToRow : undefined;
	    if (props.scrollToRow != null && (props.scrollToRow !== lastScrollToRow || viewportHeight !== oldViewportHeight)) {
	      scrollState = this._scrollHelper.scrollRowIntoView(props.scrollToRow);
	      firstRowIndex = scrollState.index;
	      firstRowOffset = scrollState.offset;
	      scrollY = scrollState.position;
	    }

	    var lastScrollTop = oldState ? oldState.scrollTop : undefined;
	    if (props.scrollTop != null && props.scrollTop !== lastScrollTop) {
	      scrollState = this._scrollHelper.scrollTo(props.scrollTop);
	      firstRowIndex = scrollState.index;
	      firstRowOffset = scrollState.offset;
	      scrollY = scrollState.position;
	    }

	    var columnResizingData;
	    if (props.isColumnResizing) {
	      columnResizingData = oldState && oldState.columnResizingData;
	    } else {
	      columnResizingData = EMPTY_OBJECT;
	    }

	    var columns;
	    var columnGroups;

	    if (useGroupHeader) {
	      var columnGroupSettings = _FixedDataTableWidthHelper2.default.adjustColumnGroupWidths(children, props.width);
	      columns = columnGroupSettings.columns;
	      columnGroups = columnGroupSettings.columnGroups;
	    } else {
	      columns = _FixedDataTableWidthHelper2.default.adjustColumnWidths(children, props.width);
	    }

	    var columnInfo = this._populateColumnsAndColumnData(columns, columnGroups, oldState);

	    var lastScrollToColumn = oldState ? oldState.scrollToColumn : undefined;
	    if (props.scrollToColumn !== null && props.scrollToColumn !== lastScrollToColumn) {
	      // If selected column is a fixed column, don't scroll
	      var fixedColumnsCount = columnInfo.bodyFixedColumns.length;
	      if (props.scrollToColumn >= fixedColumnsCount) {
	        var totalFixedColumnsWidth = 0;
	        var i, column;
	        for (i = 0; i < columnInfo.bodyFixedColumns.length; ++i) {
	          column = columnInfo.bodyFixedColumns[i];
	          totalFixedColumnsWidth += column.props.width;
	        }

	        var scrollableColumnIndex = Math.min(props.scrollToColumn - fixedColumnsCount, columnInfo.bodyScrollableColumns.length - 1);

	        var previousColumnsWidth = 0;
	        for (i = 0; i < scrollableColumnIndex; ++i) {
	          column = columnInfo.bodyScrollableColumns[i];
	          previousColumnsWidth += column.props.width;
	        }

	        var availableScrollWidth = props.width - totalFixedColumnsWidth;
	        var selectedColumnWidth = columnInfo.bodyScrollableColumns[scrollableColumnIndex].props.width;
	        var minAcceptableScrollPosition = previousColumnsWidth + selectedColumnWidth - availableScrollWidth;

	        if (scrollX < minAcceptableScrollPosition) {
	          scrollX = minAcceptableScrollPosition;
	        }

	        if (scrollX > previousColumnsWidth) {
	          scrollX = previousColumnsWidth;
	        }
	      }
	    }

	    var useMaxHeight = props.height === undefined;
	    var height = Math.round(useMaxHeight ? props.maxHeight : props.height);
	    var totalHeightReserved = props.footerHeight + props.headerHeight + groupHeaderHeight + 2 * BORDER_HEIGHT;
	    var bodyHeight = height - totalHeightReserved;
	    var scrollContentHeight = this._scrollHelper.getContentHeight();
	    var totalHeightNeeded = scrollContentHeight + totalHeightReserved;
	    var scrollContentWidth = _FixedDataTableWidthHelper2.default.getTotalWidth(columns);

	    var horizontalScrollbarVisible = scrollContentWidth > props.width && props.overflowX !== 'hidden' && props.showScrollbarX !== false;

	    if (horizontalScrollbarVisible) {
	      bodyHeight -= _Scrollbar2.default.SIZE;
	      totalHeightNeeded += _Scrollbar2.default.SIZE;
	      totalHeightReserved += _Scrollbar2.default.SIZE;
	    }

	    var maxScrollX = Math.max(0, scrollContentWidth - props.width);
	    var maxScrollY = Math.max(0, scrollContentHeight - bodyHeight);
	    scrollX = Math.min(scrollX, maxScrollX);
	    scrollY = Math.min(scrollY, maxScrollY);

	    if (!maxScrollY) {
	      // no vertical scrollbar necessary, use the totals we tracked so we
	      // can shrink-to-fit vertically
	      if (useMaxHeight) {
	        height = totalHeightNeeded;
	      }
	      bodyHeight = totalHeightNeeded - totalHeightReserved;
	    }

	    this._scrollHelper.setViewportHeight(bodyHeight);

	    // This calculation is synonymous to Element.scrollTop
	    var scrollTop = Math.abs(firstRowOffset - this._scrollHelper.getRowPosition(firstRowIndex));
	    // This case can happen when the user is completely scrolled down and resizes the viewport to be taller vertically.
	    // This is because we set the viewport height after having calculated the rows
	    if (scrollTop !== scrollY) {
	      scrollTop = maxScrollY;
	      scrollState = this._scrollHelper.scrollTo(scrollTop);
	      firstRowIndex = scrollState.index;
	      firstRowOffset = scrollState.offset;
	      scrollY = scrollState.position;
	    }

	    // The order of elements in this object metters and bringing bodyHeight,
	    // height or useGroupHeader to the top can break various features
	    var newState = _extends({
	      isColumnResizing: oldState && oldState.isColumnResizing
	    }, columnInfo, props, {

	      columns: columns,
	      columnGroups: columnGroups,
	      columnResizingData: columnResizingData,
	      firstRowIndex: firstRowIndex,
	      firstRowOffset: firstRowOffset,
	      horizontalScrollbarVisible: horizontalScrollbarVisible,
	      maxScrollX: maxScrollX,
	      maxScrollY: maxScrollY,
	      reservedHeight: totalHeightReserved,
	      scrollContentHeight: scrollContentHeight,
	      scrollX: scrollX,
	      scrollY: scrollY,
	      // These properties may overwrite properties defined in
	      // columnInfo and props
	      bodyHeight: bodyHeight,
	      height: height,
	      groupHeaderHeight: groupHeaderHeight,
	      useGroupHeader: useGroupHeader,
	      lastColumnResizeStart: (oldState || {}).lastColumnResizeStart
	    });

	    return newState;
	  },
	  _selectColumnElement: function _selectColumnElement( /*string*/type, /*array*/columns) /*array*/{
	    var newColumns = [];
	    for (var i = 0; i < columns.length; ++i) {
	      var column = columns[i];
	      newColumns.push(_React2.default.cloneElement(column, {
	        cell: type ? column.props[type] : column.props[CELL]
	      }));
	    }
	    return newColumns;
	  },
	  _splitColumnTypes: function _splitColumnTypes( /*array*/columns) /*object*/{
	    var fixedColumns = [];
	    var scrollableColumns = [];
	    for (var i = 0; i < columns.length; ++i) {
	      if (columns[i].props.fixed) {
	        fixedColumns.push(columns[i]);
	      } else {
	        scrollableColumns.push(columns[i]);
	      }
	    }
	    return {
	      fixed: fixedColumns,
	      scrollable: scrollableColumns
	    };
	  },
	  _onScroll: function _onScroll( /*number*/deltaX, /*number*/deltaY) {
	    if (!this._isScrolling) {
	      this._didScrollStart();
	    }
	    var x = this.state.scrollX;
	    if (Math.abs(deltaY) > Math.abs(deltaX) && this.props.overflowY !== 'hidden') {
	      var scrollState = this._scrollHelper.scrollBy(Math.round(deltaY));
	      var onVerticalScroll = this.props.onVerticalScroll;
	      if (onVerticalScroll ? onVerticalScroll(scrollState.position) : true) {
	        var maxScrollY = Math.max(0, scrollState.contentHeight - this.state.bodyHeight);
	        this.setState({
	          firstRowIndex: scrollState.index,
	          firstRowOffset: scrollState.offset,
	          scrollY: scrollState.position,
	          scrollContentHeight: scrollState.contentHeight,
	          maxScrollY: maxScrollY
	        });
	      }
	    } else if (deltaX && this.props.overflowX !== 'hidden') {
	      x += deltaX;
	      x = x < 0 ? 0 : x;
	      x = x > this.state.maxScrollX ? this.state.maxScrollX : x;

	      //NOTE (asif) This is a hacky workaround to prevent FDT from setting its internal state
	      var onHorizontalScroll = this.props.onHorizontalScroll;
	      if (onHorizontalScroll ? onHorizontalScroll(x) : true) {
	        this.setState({
	          scrollX: x
	        });
	      }
	    }

	    this._didScrollStop();
	  },
	  _onHorizontalScroll: function _onHorizontalScroll( /*number*/scrollPos) {
	    if (scrollPos === this.state.scrollX) {
	      return;
	    }

	    if (!this._isScrolling) {
	      this._didScrollStart();
	    }
	    var onHorizontalScroll = this.props.onHorizontalScroll;
	    if (onHorizontalScroll ? onHorizontalScroll(scrollPos) : true) {
	      this.setState({
	        scrollX: scrollPos
	      });
	    }
	    this._didScrollStop();
	  },
	  _onVerticalScroll: function _onVerticalScroll( /*number*/scrollPos) {
	    if (scrollPos === this.state.scrollY) {
	      return;
	    }

	    if (!this._isScrolling) {
	      this._didScrollStart();
	    }
	    var scrollState = this._scrollHelper.scrollTo(Math.round(scrollPos));

	    var onVerticalScroll = this.props.onVerticalScroll;
	    if (onVerticalScroll ? onVerticalScroll(scrollState.position) : true) {
	      this.setState({
	        firstRowIndex: scrollState.index,
	        firstRowOffset: scrollState.offset,
	        scrollY: scrollState.position,
	        scrollContentHeight: scrollState.contentHeight
	      });
	      this._didScrollStop();
	    }
	  },
	  _didScrollStart: function _didScrollStart() {
	    if (this._isScrolling) {
	      return;
	    }

	    this._isScrolling = true;
	    if (this.props.onScrollStart) {
	      this.props.onScrollStart(this.state.scrollX, this.state.scrollY, this.state.firstRowIndex);
	    }
	  },
	  _didScrollStop: function _didScrollStop() {
	    if (!this._isScrolling) {
	      return;
	    }

	    this._isScrolling = false;
	    this.setState({ redraw: true });
	    if (this.props.onScrollEnd) {
	      this.props.onScrollEnd(this.state.scrollX, this.state.scrollY, this.state.firstRowIndex);
	    }
	  }
	});

	var HorizontalScrollbar = (0, _createReactClass2.default)({
	  displayName: 'HorizontalScrollbar',
	  mixins: [_ReactComponentWithPureRenderMixin2.default],

	  propTypes: {
	    contentSize: _propTypes2.default.number.isRequired,
	    offset: _propTypes2.default.number.isRequired,
	    onScroll: _propTypes2.default.func.isRequired,
	    position: _propTypes2.default.number.isRequired,
	    size: _propTypes2.default.number.isRequired
	  },

	  componentWillMount: function componentWillMount() {
	    this._initialRender = true;
	  },
	  componentDidMount: function componentDidMount() {
	    this._initialRender = false;
	  },
	  render: function render() /*object*/{
	    var outerContainerStyle = {
	      height: _Scrollbar2.default.SIZE,
	      width: this.props.size
	    };
	    var innerContainerStyle = {
	      height: _Scrollbar2.default.SIZE,
	      position: 'absolute',
	      overflow: 'hidden',
	      width: this.props.size
	    };
	    (0, _FixedDataTableTranslateDOMPosition2.default)(innerContainerStyle, 0, this.props.offset, this._initialRender);

	    return _React2.default.createElement(
	      'div',
	      {
	        className: (0, _joinClasses2.default)((0, _cx2.default)('fixedDataTableLayout/horizontalScrollbar'), (0, _cx2.default)('public/fixedDataTable/horizontalScrollbar')),
	        style: outerContainerStyle },
	      _React2.default.createElement(
	        'div',
	        { style: innerContainerStyle },
	        _React2.default.createElement(_Scrollbar2.default, _extends({}, this.props, {
	          isOpaque: true,
	          orientation: 'horizontal',
	          offset: undefined
	        }))
	      )
	    );
	  }
	});

	module.exports = FixedDataTable;

/***/ }),
/* 29 */
/***/ (function(module, exports, __webpack_require__) {

	'use strict';

	/**
	 * Copyright Schrodinger, LLC
	 * All rights reserved.
	 *
	 * This source code is licensed under the BSD-style license found in the
	 * LICENSE file in the root directory of this source tree. An additional grant
	 * of patent rights can be found in the PATENTS file in the same directory.
	 *
	 * @providesModule React
	 */

	module.exports = __webpack_require__(30);

/***/ }),
/* 30 */
/***/ (function(module, exports) {

	module.exports = __WEBPACK_EXTERNAL_MODULE_30__;

/***/ }),
/* 31 */
/***/ (function(module, exports, __webpack_require__) {

	/**
	 * Copyright 2013-present, Facebook, Inc.
	 * All rights reserved.
	 *
	 * This source code is licensed under the BSD-style license found in the
	 * LICENSE file in the root directory of this source tree. An additional grant
	 * of patent rights can be found in the PATENTS file in the same directory.
	 *
	 */

	'use strict';

	var React = __webpack_require__(30);
	var factory = __webpack_require__(32);

	// Hack to grab NoopUpdateQueue from isomorphic React
	var ReactNoopUpdateQueue = new React.Component().updater;

	module.exports = factory(
	  React.Component,
	  React.isValidElement,
	  ReactNoopUpdateQueue
	);


/***/ }),
/* 32 */
/***/ (function(module, exports, __webpack_require__) {

	/* WEBPACK VAR INJECTION */(function(process) {/**
	 * Copyright 2013-present, Facebook, Inc.
	 * All rights reserved.
	 *
	 * This source code is licensed under the BSD-style license found in the
	 * LICENSE file in the root directory of this source tree. An additional grant
	 * of patent rights can be found in the PATENTS file in the same directory.
	 *
	 */

	'use strict';

	var _assign = __webpack_require__(34);

	var emptyObject = __webpack_require__(35);
	var _invariant = __webpack_require__(36);

	if (process.env.NODE_ENV !== 'production') {
	  var warning = __webpack_require__(37);
	}

	var MIXINS_KEY = 'mixins';

	// Helper function to allow the creation of anonymous functions which do not
	// have .name set to the name of the variable being assigned to.
	function identity(fn) {
	  return fn;
	}

	var ReactPropTypeLocationNames;
	if (process.env.NODE_ENV !== 'production') {
	  ReactPropTypeLocationNames = {
	    prop: 'prop',
	    context: 'context',
	    childContext: 'child context',
	  };
	} else {
	  ReactPropTypeLocationNames = {};
	}

	function factory(ReactComponent, isValidElement, ReactNoopUpdateQueue) {
	  /**
	   * Policies that describe methods in `ReactClassInterface`.
	   */


	  var injectedMixins = [];

	  /**
	   * Composite components are higher-level components that compose other composite
	   * or host components.
	   *
	   * To create a new type of `ReactClass`, pass a specification of
	   * your new class to `React.createClass`. The only requirement of your class
	   * specification is that you implement a `render` method.
	   *
	   *   var MyComponent = React.createClass({
	   *     render: function() {
	   *       return <div>Hello World</div>;
	   *     }
	   *   });
	   *
	   * The class specification supports a specific protocol of methods that have
	   * special meaning (e.g. `render`). See `ReactClassInterface` for
	   * more the comprehensive protocol. Any other properties and methods in the
	   * class specification will be available on the prototype.
	   *
	   * @interface ReactClassInterface
	   * @internal
	   */
	  var ReactClassInterface = {

	    /**
	     * An array of Mixin objects to include when defining your component.
	     *
	     * @type {array}
	     * @optional
	     */
	    mixins: 'DEFINE_MANY',

	    /**
	     * An object containing properties and methods that should be defined on
	     * the component's constructor instead of its prototype (static methods).
	     *
	     * @type {object}
	     * @optional
	     */
	    statics: 'DEFINE_MANY',

	    /**
	     * Definition of prop types for this component.
	     *
	     * @type {object}
	     * @optional
	     */
	    propTypes: 'DEFINE_MANY',

	    /**
	     * Definition of context types for this component.
	     *
	     * @type {object}
	     * @optional
	     */
	    contextTypes: 'DEFINE_MANY',

	    /**
	     * Definition of context types this component sets for its children.
	     *
	     * @type {object}
	     * @optional
	     */
	    childContextTypes: 'DEFINE_MANY',

	    // ==== Definition methods ====

	    /**
	     * Invoked when the component is mounted. Values in the mapping will be set on
	     * `this.props` if that prop is not specified (i.e. using an `in` check).
	     *
	     * This method is invoked before `getInitialState` and therefore cannot rely
	     * on `this.state` or use `this.setState`.
	     *
	     * @return {object}
	     * @optional
	     */
	    getDefaultProps: 'DEFINE_MANY_MERGED',

	    /**
	     * Invoked once before the component is mounted. The return value will be used
	     * as the initial value of `this.state`.
	     *
	     *   getInitialState: function() {
	     *     return {
	     *       isOn: false,
	     *       fooBaz: new BazFoo()
	     *     }
	     *   }
	     *
	     * @return {object}
	     * @optional
	     */
	    getInitialState: 'DEFINE_MANY_MERGED',

	    /**
	     * @return {object}
	     * @optional
	     */
	    getChildContext: 'DEFINE_MANY_MERGED',

	    /**
	     * Uses props from `this.props` and state from `this.state` to render the
	     * structure of the component.
	     *
	     * No guarantees are made about when or how often this method is invoked, so
	     * it must not have side effects.
	     *
	     *   render: function() {
	     *     var name = this.props.name;
	     *     return <div>Hello, {name}!</div>;
	     *   }
	     *
	     * @return {ReactComponent}
	     * @nosideeffects
	     * @required
	     */
	    render: 'DEFINE_ONCE',

	    // ==== Delegate methods ====

	    /**
	     * Invoked when the component is initially created and about to be mounted.
	     * This may have side effects, but any external subscriptions or data created
	     * by this method must be cleaned up in `componentWillUnmount`.
	     *
	     * @optional
	     */
	    componentWillMount: 'DEFINE_MANY',

	    /**
	     * Invoked when the component has been mounted and has a DOM representation.
	     * However, there is no guarantee that the DOM node is in the document.
	     *
	     * Use this as an opportunity to operate on the DOM when the component has
	     * been mounted (initialized and rendered) for the first time.
	     *
	     * @param {DOMElement} rootNode DOM element representing the component.
	     * @optional
	     */
	    componentDidMount: 'DEFINE_MANY',

	    /**
	     * Invoked before the component receives new props.
	     *
	     * Use this as an opportunity to react to a prop transition by updating the
	     * state using `this.setState`. Current props are accessed via `this.props`.
	     *
	     *   componentWillReceiveProps: function(nextProps, nextContext) {
	     *     this.setState({
	     *       likesIncreasing: nextProps.likeCount > this.props.likeCount
	     *     });
	     *   }
	     *
	     * NOTE: There is no equivalent `componentWillReceiveState`. An incoming prop
	     * transition may cause a state change, but the opposite is not true. If you
	     * need it, you are probably looking for `componentWillUpdate`.
	     *
	     * @param {object} nextProps
	     * @optional
	     */
	    componentWillReceiveProps: 'DEFINE_MANY',

	    /**
	     * Invoked while deciding if the component should be updated as a result of
	     * receiving new props, state and/or context.
	     *
	     * Use this as an opportunity to `return false` when you're certain that the
	     * transition to the new props/state/context will not require a component
	     * update.
	     *
	     *   shouldComponentUpdate: function(nextProps, nextState, nextContext) {
	     *     return !equal(nextProps, this.props) ||
	     *       !equal(nextState, this.state) ||
	     *       !equal(nextContext, this.context);
	     *   }
	     *
	     * @param {object} nextProps
	     * @param {?object} nextState
	     * @param {?object} nextContext
	     * @return {boolean} True if the component should update.
	     * @optional
	     */
	    shouldComponentUpdate: 'DEFINE_ONCE',

	    /**
	     * Invoked when the component is about to update due to a transition from
	     * `this.props`, `this.state` and `this.context` to `nextProps`, `nextState`
	     * and `nextContext`.
	     *
	     * Use this as an opportunity to perform preparation before an update occurs.
	     *
	     * NOTE: You **cannot** use `this.setState()` in this method.
	     *
	     * @param {object} nextProps
	     * @param {?object} nextState
	     * @param {?object} nextContext
	     * @param {ReactReconcileTransaction} transaction
	     * @optional
	     */
	    componentWillUpdate: 'DEFINE_MANY',

	    /**
	     * Invoked when the component's DOM representation has been updated.
	     *
	     * Use this as an opportunity to operate on the DOM when the component has
	     * been updated.
	     *
	     * @param {object} prevProps
	     * @param {?object} prevState
	     * @param {?object} prevContext
	     * @param {DOMElement} rootNode DOM element representing the component.
	     * @optional
	     */
	    componentDidUpdate: 'DEFINE_MANY',

	    /**
	     * Invoked when the component is about to be removed from its parent and have
	     * its DOM representation destroyed.
	     *
	     * Use this as an opportunity to deallocate any external resources.
	     *
	     * NOTE: There is no `componentDidUnmount` since your component will have been
	     * destroyed by that point.
	     *
	     * @optional
	     */
	    componentWillUnmount: 'DEFINE_MANY',

	    // ==== Advanced methods ====

	    /**
	     * Updates the component's currently mounted DOM representation.
	     *
	     * By default, this implements React's rendering and reconciliation algorithm.
	     * Sophisticated clients may wish to override this.
	     *
	     * @param {ReactReconcileTransaction} transaction
	     * @internal
	     * @overridable
	     */
	    updateComponent: 'OVERRIDE_BASE'

	  };

	  /**
	   * Mapping from class specification keys to special processing functions.
	   *
	   * Although these are declared like instance properties in the specification
	   * when defining classes using `React.createClass`, they are actually static
	   * and are accessible on the constructor instead of the prototype. Despite
	   * being static, they must be defined outside of the "statics" key under
	   * which all other static methods are defined.
	   */
	  var RESERVED_SPEC_KEYS = {
	    displayName: function (Constructor, displayName) {
	      Constructor.displayName = displayName;
	    },
	    mixins: function (Constructor, mixins) {
	      if (mixins) {
	        for (var i = 0; i < mixins.length; i++) {
	          mixSpecIntoComponent(Constructor, mixins[i]);
	        }
	      }
	    },
	    childContextTypes: function (Constructor, childContextTypes) {
	      if (process.env.NODE_ENV !== 'production') {
	        validateTypeDef(Constructor, childContextTypes, 'childContext');
	      }
	      Constructor.childContextTypes = _assign({}, Constructor.childContextTypes, childContextTypes);
	    },
	    contextTypes: function (Constructor, contextTypes) {
	      if (process.env.NODE_ENV !== 'production') {
	        validateTypeDef(Constructor, contextTypes, 'context');
	      }
	      Constructor.contextTypes = _assign({}, Constructor.contextTypes, contextTypes);
	    },
	    /**
	     * Special case getDefaultProps which should move into statics but requires
	     * automatic merging.
	     */
	    getDefaultProps: function (Constructor, getDefaultProps) {
	      if (Constructor.getDefaultProps) {
	        Constructor.getDefaultProps = createMergedResultFunction(Constructor.getDefaultProps, getDefaultProps);
	      } else {
	        Constructor.getDefaultProps = getDefaultProps;
	      }
	    },
	    propTypes: function (Constructor, propTypes) {
	      if (process.env.NODE_ENV !== 'production') {
	        validateTypeDef(Constructor, propTypes, 'prop');
	      }
	      Constructor.propTypes = _assign({}, Constructor.propTypes, propTypes);
	    },
	    statics: function (Constructor, statics) {
	      mixStaticSpecIntoComponent(Constructor, statics);
	    },
	    autobind: function () {} };

	  function validateTypeDef(Constructor, typeDef, location) {
	    for (var propName in typeDef) {
	      if (typeDef.hasOwnProperty(propName)) {
	        // use a warning instead of an _invariant so components
	        // don't show up in prod but only in __DEV__
	        process.env.NODE_ENV !== 'production' ? warning(typeof typeDef[propName] === 'function', '%s: %s type `%s` is invalid; it must be a function, usually from ' + 'React.PropTypes.', Constructor.displayName || 'ReactClass', ReactPropTypeLocationNames[location], propName) : void 0;
	      }
	    }
	  }

	  function validateMethodOverride(isAlreadyDefined, name) {
	    var specPolicy = ReactClassInterface.hasOwnProperty(name) ? ReactClassInterface[name] : null;

	    // Disallow overriding of base class methods unless explicitly allowed.
	    if (ReactClassMixin.hasOwnProperty(name)) {
	      _invariant(specPolicy === 'OVERRIDE_BASE', 'ReactClassInterface: You are attempting to override ' + '`%s` from your class specification. Ensure that your method names ' + 'do not overlap with React methods.', name);
	    }

	    // Disallow defining methods more than once unless explicitly allowed.
	    if (isAlreadyDefined) {
	      _invariant(specPolicy === 'DEFINE_MANY' || specPolicy === 'DEFINE_MANY_MERGED', 'ReactClassInterface: You are attempting to define ' + '`%s` on your component more than once. This conflict may be due ' + 'to a mixin.', name);
	    }
	  }

	  /**
	   * Mixin helper which handles policy validation and reserved
	   * specification keys when building React classes.
	   */
	  function mixSpecIntoComponent(Constructor, spec) {
	    if (!spec) {
	      if (process.env.NODE_ENV !== 'production') {
	        var typeofSpec = typeof spec;
	        var isMixinValid = typeofSpec === 'object' && spec !== null;

	        process.env.NODE_ENV !== 'production' ? warning(isMixinValid, '%s: You\'re attempting to include a mixin that is either null ' + 'or not an object. Check the mixins included by the component, ' + 'as well as any mixins they include themselves. ' + 'Expected object but got %s.', Constructor.displayName || 'ReactClass', spec === null ? null : typeofSpec) : void 0;
	      }

	      return;
	    }

	    _invariant(typeof spec !== 'function', 'ReactClass: You\'re attempting to ' + 'use a component class or function as a mixin. Instead, just use a ' + 'regular object.');
	    _invariant(!isValidElement(spec), 'ReactClass: You\'re attempting to ' + 'use a component as a mixin. Instead, just use a regular object.');

	    var proto = Constructor.prototype;
	    var autoBindPairs = proto.__reactAutoBindPairs;

	    // By handling mixins before any other properties, we ensure the same
	    // chaining order is applied to methods with DEFINE_MANY policy, whether
	    // mixins are listed before or after these methods in the spec.
	    if (spec.hasOwnProperty(MIXINS_KEY)) {
	      RESERVED_SPEC_KEYS.mixins(Constructor, spec.mixins);
	    }

	    for (var name in spec) {
	      if (!spec.hasOwnProperty(name)) {
	        continue;
	      }

	      if (name === MIXINS_KEY) {
	        // We have already handled mixins in a special case above.
	        continue;
	      }

	      var property = spec[name];
	      var isAlreadyDefined = proto.hasOwnProperty(name);
	      validateMethodOverride(isAlreadyDefined, name);

	      if (RESERVED_SPEC_KEYS.hasOwnProperty(name)) {
	        RESERVED_SPEC_KEYS[name](Constructor, property);
	      } else {
	        // Setup methods on prototype:
	        // The following member methods should not be automatically bound:
	        // 1. Expected ReactClass methods (in the "interface").
	        // 2. Overridden methods (that were mixed in).
	        var isReactClassMethod = ReactClassInterface.hasOwnProperty(name);
	        var isFunction = typeof property === 'function';
	        var shouldAutoBind = isFunction && !isReactClassMethod && !isAlreadyDefined && spec.autobind !== false;

	        if (shouldAutoBind) {
	          autoBindPairs.push(name, property);
	          proto[name] = property;
	        } else {
	          if (isAlreadyDefined) {
	            var specPolicy = ReactClassInterface[name];

	            // These cases should already be caught by validateMethodOverride.
	            _invariant(isReactClassMethod && (specPolicy === 'DEFINE_MANY_MERGED' || specPolicy === 'DEFINE_MANY'), 'ReactClass: Unexpected spec policy %s for key %s ' + 'when mixing in component specs.', specPolicy, name);

	            // For methods which are defined more than once, call the existing
	            // methods before calling the new property, merging if appropriate.
	            if (specPolicy === 'DEFINE_MANY_MERGED') {
	              proto[name] = createMergedResultFunction(proto[name], property);
	            } else if (specPolicy === 'DEFINE_MANY') {
	              proto[name] = createChainedFunction(proto[name], property);
	            }
	          } else {
	            proto[name] = property;
	            if (process.env.NODE_ENV !== 'production') {
	              // Add verbose displayName to the function, which helps when looking
	              // at profiling tools.
	              if (typeof property === 'function' && spec.displayName) {
	                proto[name].displayName = spec.displayName + '_' + name;
	              }
	            }
	          }
	        }
	      }
	    }
	  }

	  function mixStaticSpecIntoComponent(Constructor, statics) {
	    if (!statics) {
	      return;
	    }
	    for (var name in statics) {
	      var property = statics[name];
	      if (!statics.hasOwnProperty(name)) {
	        continue;
	      }

	      var isReserved = name in RESERVED_SPEC_KEYS;
	      _invariant(!isReserved, 'ReactClass: You are attempting to define a reserved ' + 'property, `%s`, that shouldn\'t be on the "statics" key. Define it ' + 'as an instance property instead; it will still be accessible on the ' + 'constructor.', name);

	      var isInherited = name in Constructor;
	      _invariant(!isInherited, 'ReactClass: You are attempting to define ' + '`%s` on your component more than once. This conflict may be ' + 'due to a mixin.', name);
	      Constructor[name] = property;
	    }
	  }

	  /**
	   * Merge two objects, but throw if both contain the same key.
	   *
	   * @param {object} one The first object, which is mutated.
	   * @param {object} two The second object
	   * @return {object} one after it has been mutated to contain everything in two.
	   */
	  function mergeIntoWithNoDuplicateKeys(one, two) {
	    _invariant(one && two && typeof one === 'object' && typeof two === 'object', 'mergeIntoWithNoDuplicateKeys(): Cannot merge non-objects.');

	    for (var key in two) {
	      if (two.hasOwnProperty(key)) {
	        _invariant(one[key] === undefined, 'mergeIntoWithNoDuplicateKeys(): ' + 'Tried to merge two objects with the same key: `%s`. This conflict ' + 'may be due to a mixin; in particular, this may be caused by two ' + 'getInitialState() or getDefaultProps() methods returning objects ' + 'with clashing keys.', key);
	        one[key] = two[key];
	      }
	    }
	    return one;
	  }

	  /**
	   * Creates a function that invokes two functions and merges their return values.
	   *
	   * @param {function} one Function to invoke first.
	   * @param {function} two Function to invoke second.
	   * @return {function} Function that invokes the two argument functions.
	   * @private
	   */
	  function createMergedResultFunction(one, two) {
	    return function mergedResult() {
	      var a = one.apply(this, arguments);
	      var b = two.apply(this, arguments);
	      if (a == null) {
	        return b;
	      } else if (b == null) {
	        return a;
	      }
	      var c = {};
	      mergeIntoWithNoDuplicateKeys(c, a);
	      mergeIntoWithNoDuplicateKeys(c, b);
	      return c;
	    };
	  }

	  /**
	   * Creates a function that invokes two functions and ignores their return vales.
	   *
	   * @param {function} one Function to invoke first.
	   * @param {function} two Function to invoke second.
	   * @return {function} Function that invokes the two argument functions.
	   * @private
	   */
	  function createChainedFunction(one, two) {
	    return function chainedFunction() {
	      one.apply(this, arguments);
	      two.apply(this, arguments);
	    };
	  }

	  /**
	   * Binds a method to the component.
	   *
	   * @param {object} component Component whose method is going to be bound.
	   * @param {function} method Method to be bound.
	   * @return {function} The bound method.
	   */
	  function bindAutoBindMethod(component, method) {
	    var boundMethod = method.bind(component);
	    if (process.env.NODE_ENV !== 'production') {
	      boundMethod.__reactBoundContext = component;
	      boundMethod.__reactBoundMethod = method;
	      boundMethod.__reactBoundArguments = null;
	      var componentName = component.constructor.displayName;
	      var _bind = boundMethod.bind;
	      boundMethod.bind = function (newThis) {
	        for (var _len = arguments.length, args = Array(_len > 1 ? _len - 1 : 0), _key = 1; _key < _len; _key++) {
	          args[_key - 1] = arguments[_key];
	        }

	        // User is trying to bind() an autobound method; we effectively will
	        // ignore the value of "this" that the user is trying to use, so
	        // let's warn.
	        if (newThis !== component && newThis !== null) {
	          process.env.NODE_ENV !== 'production' ? warning(false, 'bind(): React component methods may only be bound to the ' + 'component instance. See %s', componentName) : void 0;
	        } else if (!args.length) {
	          process.env.NODE_ENV !== 'production' ? warning(false, 'bind(): You are binding a component method to the component. ' + 'React does this for you automatically in a high-performance ' + 'way, so you can safely remove this call. See %s', componentName) : void 0;
	          return boundMethod;
	        }
	        var reboundMethod = _bind.apply(boundMethod, arguments);
	        reboundMethod.__reactBoundContext = component;
	        reboundMethod.__reactBoundMethod = method;
	        reboundMethod.__reactBoundArguments = args;
	        return reboundMethod;
	      };
	    }
	    return boundMethod;
	  }

	  /**
	   * Binds all auto-bound methods in a component.
	   *
	   * @param {object} component Component whose method is going to be bound.
	   */
	  function bindAutoBindMethods(component) {
	    var pairs = component.__reactAutoBindPairs;
	    for (var i = 0; i < pairs.length; i += 2) {
	      var autoBindKey = pairs[i];
	      var method = pairs[i + 1];
	      component[autoBindKey] = bindAutoBindMethod(component, method);
	    }
	  }

	  var IsMountedMixin = {
	    componentDidMount: function () {
	      this.__isMounted = true;
	    },
	    componentWillUnmount: function () {
	      this.__isMounted = false;
	    }
	  };

	  /**
	   * Add more to the ReactClass base class. These are all legacy features and
	   * therefore not already part of the modern ReactComponent.
	   */
	  var ReactClassMixin = {

	    /**
	     * TODO: This will be deprecated because state should always keep a consistent
	     * type signature and the only use case for this, is to avoid that.
	     */
	    replaceState: function (newState, callback) {
	      this.updater.enqueueReplaceState(this, newState, callback);
	    },

	    /**
	     * Checks whether or not this composite component is mounted.
	     * @return {boolean} True if mounted, false otherwise.
	     * @protected
	     * @final
	     */
	    isMounted: function () {
	      if (process.env.NODE_ENV !== 'production') {
	        process.env.NODE_ENV !== 'production' ? warning(this.__didWarnIsMounted, '%s: isMounted is deprecated. Instead, make sure to clean up ' + 'subscriptions and pending requests in componentWillUnmount to ' + 'prevent memory leaks.', this.constructor && this.constructor.displayName || this.name || 'Component') : void 0;
	        this.__didWarnIsMounted = true;
	      }
	      return !!this.__isMounted;
	    }
	  };

	  var ReactClassComponent = function () {};
	  _assign(ReactClassComponent.prototype, ReactComponent.prototype, ReactClassMixin);

	  /**
	   * Creates a composite component class given a class specification.
	   * See https://facebook.github.io/react/docs/top-level-api.html#react.createclass
	   *
	   * @param {object} spec Class specification (which must define `render`).
	   * @return {function} Component constructor function.
	   * @public
	   */
	  function createClass(spec) {
	    // To keep our warnings more understandable, we'll use a little hack here to
	    // ensure that Constructor.name !== 'Constructor'. This makes sure we don't
	    // unnecessarily identify a class without displayName as 'Constructor'.
	    var Constructor = identity(function (props, context, updater) {
	      // This constructor gets overridden by mocks. The argument is used
	      // by mocks to assert on what gets mounted.

	      if (process.env.NODE_ENV !== 'production') {
	        process.env.NODE_ENV !== 'production' ? warning(this instanceof Constructor, 'Something is calling a React component directly. Use a factory or ' + 'JSX instead. See: https://fb.me/react-legacyfactory') : void 0;
	      }

	      // Wire up auto-binding
	      if (this.__reactAutoBindPairs.length) {
	        bindAutoBindMethods(this);
	      }

	      this.props = props;
	      this.context = context;
	      this.refs = emptyObject;
	      this.updater = updater || ReactNoopUpdateQueue;

	      this.state = null;

	      // ReactClasses doesn't have constructors. Instead, they use the
	      // getInitialState and componentWillMount methods for initialization.

	      var initialState = this.getInitialState ? this.getInitialState() : null;
	      if (process.env.NODE_ENV !== 'production') {
	        // We allow auto-mocks to proceed as if they're returning null.
	        if (initialState === undefined && this.getInitialState._isMockFunction) {
	          // This is probably bad practice. Consider warning here and
	          // deprecating this convenience.
	          initialState = null;
	        }
	      }
	      _invariant(typeof initialState === 'object' && !Array.isArray(initialState), '%s.getInitialState(): must return an object or null', Constructor.displayName || 'ReactCompositeComponent');

	      this.state = initialState;
	    });
	    Constructor.prototype = new ReactClassComponent();
	    Constructor.prototype.constructor = Constructor;
	    Constructor.prototype.__reactAutoBindPairs = [];

	    injectedMixins.forEach(mixSpecIntoComponent.bind(null, Constructor));

	    mixSpecIntoComponent(Constructor, IsMountedMixin);
	    mixSpecIntoComponent(Constructor, spec);

	    // Initialize the defaultProps property after all mixins have been merged.
	    if (Constructor.getDefaultProps) {
	      Constructor.defaultProps = Constructor.getDefaultProps();
	    }

	    if (process.env.NODE_ENV !== 'production') {
	      // This is a tag to indicate that the use of these method names is ok,
	      // since it's used with createClass. If it's not, then it's likely a
	      // mistake so we'll warn you to use the static property, property
	      // initializer or constructor respectively.
	      if (Constructor.getDefaultProps) {
	        Constructor.getDefaultProps.isReactClassApproved = {};
	      }
	      if (Constructor.prototype.getInitialState) {
	        Constructor.prototype.getInitialState.isReactClassApproved = {};
	      }
	    }

	    _invariant(Constructor.prototype.render, 'createClass(...): Class specification must implement a `render` method.');

	    if (process.env.NODE_ENV !== 'production') {
	      process.env.NODE_ENV !== 'production' ? warning(!Constructor.prototype.componentShouldUpdate, '%s has a method called ' + 'componentShouldUpdate(). Did you mean shouldComponentUpdate()? ' + 'The name is phrased as a question because the function is ' + 'expected to return a value.', spec.displayName || 'A component') : void 0;
	      process.env.NODE_ENV !== 'production' ? warning(!Constructor.prototype.componentWillRecieveProps, '%s has a method called ' + 'componentWillRecieveProps(). Did you mean componentWillReceiveProps()?', spec.displayName || 'A component') : void 0;
	    }

	    // Reduce time spent doing lookups by setting these on the prototype.
	    for (var methodName in ReactClassInterface) {
	      if (!Constructor.prototype[methodName]) {
	        Constructor.prototype[methodName] = null;
	      }
	    }

	    return Constructor;
	  }

	  return createClass;
	}

	module.exports = factory;

	/* WEBPACK VAR INJECTION */}.call(exports, __webpack_require__(33)))

/***/ }),
/* 33 */
/***/ (function(module, exports) {

	// shim for using process in browser
	var process = module.exports = {};

	// cached from whatever global is present so that test runners that stub it
	// don't break things.  But we need to wrap it in a try catch in case it is
	// wrapped in strict mode code which doesn't define any globals.  It's inside a
	// function because try/catches deoptimize in certain engines.

	var cachedSetTimeout;
	var cachedClearTimeout;

	function defaultSetTimout() {
	    throw new Error('setTimeout has not been defined');
	}
	function defaultClearTimeout () {
	    throw new Error('clearTimeout has not been defined');
	}
	(function () {
	    try {
	        if (typeof setTimeout === 'function') {
	            cachedSetTimeout = setTimeout;
	        } else {
	            cachedSetTimeout = defaultSetTimout;
	        }
	    } catch (e) {
	        cachedSetTimeout = defaultSetTimout;
	    }
	    try {
	        if (typeof clearTimeout === 'function') {
	            cachedClearTimeout = clearTimeout;
	        } else {
	            cachedClearTimeout = defaultClearTimeout;
	        }
	    } catch (e) {
	        cachedClearTimeout = defaultClearTimeout;
	    }
	} ())
	function runTimeout(fun) {
	    if (cachedSetTimeout === setTimeout) {
	        //normal enviroments in sane situations
	        return setTimeout(fun, 0);
	    }
	    // if setTimeout wasn't available but was latter defined
	    if ((cachedSetTimeout === defaultSetTimout || !cachedSetTimeout) && setTimeout) {
	        cachedSetTimeout = setTimeout;
	        return setTimeout(fun, 0);
	    }
	    try {
	        // when when somebody has screwed with setTimeout but no I.E. maddness
	        return cachedSetTimeout(fun, 0);
	    } catch(e){
	        try {
	            // When we are in I.E. but the script has been evaled so I.E. doesn't trust the global object when called normally
	            return cachedSetTimeout.call(null, fun, 0);
	        } catch(e){
	            // same as above but when it's a version of I.E. that must have the global object for 'this', hopfully our context correct otherwise it will throw a global error
	            return cachedSetTimeout.call(this, fun, 0);
	        }
	    }


	}
	function runClearTimeout(marker) {
	    if (cachedClearTimeout === clearTimeout) {
	        //normal enviroments in sane situations
	        return clearTimeout(marker);
	    }
	    // if clearTimeout wasn't available but was latter defined
	    if ((cachedClearTimeout === defaultClearTimeout || !cachedClearTimeout) && clearTimeout) {
	        cachedClearTimeout = clearTimeout;
	        return clearTimeout(marker);
	    }
	    try {
	        // when when somebody has screwed with setTimeout but no I.E. maddness
	        return cachedClearTimeout(marker);
	    } catch (e){
	        try {
	            // When we are in I.E. but the script has been evaled so I.E. doesn't  trust the global object when called normally
	            return cachedClearTimeout.call(null, marker);
	        } catch (e){
	            // same as above but when it's a version of I.E. that must have the global object for 'this', hopfully our context correct otherwise it will throw a global error.
	            // Some versions of I.E. have different rules for clearTimeout vs setTimeout
	            return cachedClearTimeout.call(this, marker);
	        }
	    }



	}
	var queue = [];
	var draining = false;
	var currentQueue;
	var queueIndex = -1;

	function cleanUpNextTick() {
	    if (!draining || !currentQueue) {
	        return;
	    }
	    draining = false;
	    if (currentQueue.length) {
	        queue = currentQueue.concat(queue);
	    } else {
	        queueIndex = -1;
	    }
	    if (queue.length) {
	        drainQueue();
	    }
	}

	function drainQueue() {
	    if (draining) {
	        return;
	    }
	    var timeout = runTimeout(cleanUpNextTick);
	    draining = true;

	    var len = queue.length;
	    while(len) {
	        currentQueue = queue;
	        queue = [];
	        while (++queueIndex < len) {
	            if (currentQueue) {
	                currentQueue[queueIndex].run();
	            }
	        }
	        queueIndex = -1;
	        len = queue.length;
	    }
	    currentQueue = null;
	    draining = false;
	    runClearTimeout(timeout);
	}

	process.nextTick = function (fun) {
	    var args = new Array(arguments.length - 1);
	    if (arguments.length > 1) {
	        for (var i = 1; i < arguments.length; i++) {
	            args[i - 1] = arguments[i];
	        }
	    }
	    queue.push(new Item(fun, args));
	    if (queue.length === 1 && !draining) {
	        runTimeout(drainQueue);
	    }
	};

	// v8 likes predictible objects
	function Item(fun, array) {
	    this.fun = fun;
	    this.array = array;
	}
	Item.prototype.run = function () {
	    this.fun.apply(null, this.array);
	};
	process.title = 'browser';
	process.browser = true;
	process.env = {};
	process.argv = [];
	process.version = ''; // empty string to avoid regexp issues
	process.versions = {};

	function noop() {}

	process.on = noop;
	process.addListener = noop;
	process.once = noop;
	process.off = noop;
	process.removeListener = noop;
	process.removeAllListeners = noop;
	process.emit = noop;

	process.binding = function (name) {
	    throw new Error('process.binding is not supported');
	};

	process.cwd = function () { return '/' };
	process.chdir = function (dir) {
	    throw new Error('process.chdir is not supported');
	};
	process.umask = function() { return 0; };


/***/ }),
/* 34 */
/***/ (function(module, exports) {

	/*
	object-assign
	(c) Sindre Sorhus
	@license MIT
	*/

	'use strict';
	/* eslint-disable no-unused-vars */
	var getOwnPropertySymbols = Object.getOwnPropertySymbols;
	var hasOwnProperty = Object.prototype.hasOwnProperty;
	var propIsEnumerable = Object.prototype.propertyIsEnumerable;

	function toObject(val) {
		if (val === null || val === undefined) {
			throw new TypeError('Object.assign cannot be called with null or undefined');
		}

		return Object(val);
	}

	function shouldUseNative() {
		try {
			if (!Object.assign) {
				return false;
			}

			// Detect buggy property enumeration order in older V8 versions.

			// https://bugs.chromium.org/p/v8/issues/detail?id=4118
			var test1 = new String('abc');  // eslint-disable-line no-new-wrappers
			test1[5] = 'de';
			if (Object.getOwnPropertyNames(test1)[0] === '5') {
				return false;
			}

			// https://bugs.chromium.org/p/v8/issues/detail?id=3056
			var test2 = {};
			for (var i = 0; i < 10; i++) {
				test2['_' + String.fromCharCode(i)] = i;
			}
			var order2 = Object.getOwnPropertyNames(test2).map(function (n) {
				return test2[n];
			});
			if (order2.join('') !== '0123456789') {
				return false;
			}

			// https://bugs.chromium.org/p/v8/issues/detail?id=3056
			var test3 = {};
			'abcdefghijklmnopqrst'.split('').forEach(function (letter) {
				test3[letter] = letter;
			});
			if (Object.keys(Object.assign({}, test3)).join('') !==
					'abcdefghijklmnopqrst') {
				return false;
			}

			return true;
		} catch (err) {
			// We don't expect any of the above to throw, but better to be safe.
			return false;
		}
	}

	module.exports = shouldUseNative() ? Object.assign : function (target, source) {
		var from;
		var to = toObject(target);
		var symbols;

		for (var s = 1; s < arguments.length; s++) {
			from = Object(arguments[s]);

			for (var key in from) {
				if (hasOwnProperty.call(from, key)) {
					to[key] = from[key];
				}
			}

			if (getOwnPropertySymbols) {
				symbols = getOwnPropertySymbols(from);
				for (var i = 0; i < symbols.length; i++) {
					if (propIsEnumerable.call(from, symbols[i])) {
						to[symbols[i]] = from[symbols[i]];
					}
				}
			}
		}

		return to;
	};


/***/ }),
/* 35 */
/***/ (function(module, exports, __webpack_require__) {

	/* WEBPACK VAR INJECTION */(function(process) {/**
	 * Copyright (c) 2013-present, Facebook, Inc.
	 * All rights reserved.
	 *
	 * This source code is licensed under the BSD-style license found in the
	 * LICENSE file in the root directory of this source tree. An additional grant
	 * of patent rights can be found in the PATENTS file in the same directory.
	 *
	 */

	'use strict';

	var emptyObject = {};

	if (process.env.NODE_ENV !== 'production') {
	  Object.freeze(emptyObject);
	}

	module.exports = emptyObject;
	/* WEBPACK VAR INJECTION */}.call(exports, __webpack_require__(33)))

/***/ }),
/* 36 */
/***/ (function(module, exports, __webpack_require__) {

	/* WEBPACK VAR INJECTION */(function(process) {/**
	 * Copyright (c) 2013-present, Facebook, Inc.
	 * All rights reserved.
	 *
	 * This source code is licensed under the BSD-style license found in the
	 * LICENSE file in the root directory of this source tree. An additional grant
	 * of patent rights can be found in the PATENTS file in the same directory.
	 *
	 */

	'use strict';

	/**
	 * Use invariant() to assert state which your program assumes to be true.
	 *
	 * Provide sprintf-style format (only %s is supported) and arguments
	 * to provide information about what broke and what you were
	 * expecting.
	 *
	 * The invariant message will be stripped in production, but the invariant
	 * will remain to ensure logic does not differ in production.
	 */

	var validateFormat = function validateFormat(format) {};

	if (process.env.NODE_ENV !== 'production') {
	  validateFormat = function validateFormat(format) {
	    if (format === undefined) {
	      throw new Error('invariant requires an error message argument');
	    }
	  };
	}

	function invariant(condition, format, a, b, c, d, e, f) {
	  validateFormat(format);

	  if (!condition) {
	    var error;
	    if (format === undefined) {
	      error = new Error('Minified exception occurred; use the non-minified dev environment ' + 'for the full error message and additional helpful warnings.');
	    } else {
	      var args = [a, b, c, d, e, f];
	      var argIndex = 0;
	      error = new Error(format.replace(/%s/g, function () {
	        return args[argIndex++];
	      }));
	      error.name = 'Invariant Violation';
	    }

	    error.framesToPop = 1; // we don't care about invariant's own frame
	    throw error;
	  }
	}

	module.exports = invariant;
	/* WEBPACK VAR INJECTION */}.call(exports, __webpack_require__(33)))

/***/ }),
/* 37 */
/***/ (function(module, exports, __webpack_require__) {

	/* WEBPACK VAR INJECTION */(function(process) {/**
	 * Copyright 2014-2015, Facebook, Inc.
	 * All rights reserved.
	 *
	 * This source code is licensed under the BSD-style license found in the
	 * LICENSE file in the root directory of this source tree. An additional grant
	 * of patent rights can be found in the PATENTS file in the same directory.
	 *
	 */

	'use strict';

	var emptyFunction = __webpack_require__(38);

	/**
	 * Similar to invariant but only logs a warning if the condition is not met.
	 * This can be used to log issues in development environments in critical
	 * paths. Removing the logging code for production environments will keep the
	 * same logic and follow the same code paths.
	 */

	var warning = emptyFunction;

	if (process.env.NODE_ENV !== 'production') {
	  (function () {
	    var printWarning = function printWarning(format) {
	      for (var _len = arguments.length, args = Array(_len > 1 ? _len - 1 : 0), _key = 1; _key < _len; _key++) {
	        args[_key - 1] = arguments[_key];
	      }

	      var argIndex = 0;
	      var message = 'Warning: ' + format.replace(/%s/g, function () {
	        return args[argIndex++];
	      });
	      if (typeof console !== 'undefined') {
	        console.error(message);
	      }
	      try {
	        // --- Welcome to debugging React ---
	        // This error was thrown as a convenience so that you can use this stack
	        // to find the callsite that caused this warning to fire.
	        throw new Error(message);
	      } catch (x) {}
	    };

	    warning = function warning(condition, format) {
	      if (format === undefined) {
	        throw new Error('`warning(condition, format, ...args)` requires a warning ' + 'message argument');
	      }

	      if (format.indexOf('Failed Composite propType: ') === 0) {
	        return; // Ignore CompositeComponent proptype check.
	      }

	      if (!condition) {
	        for (var _len2 = arguments.length, args = Array(_len2 > 2 ? _len2 - 2 : 0), _key2 = 2; _key2 < _len2; _key2++) {
	          args[_key2 - 2] = arguments[_key2];
	        }

	        printWarning.apply(undefined, [format].concat(args));
	      }
	    };
	  })();
	}

	module.exports = warning;
	/* WEBPACK VAR INJECTION */}.call(exports, __webpack_require__(33)))

/***/ }),
/* 38 */
/***/ (function(module, exports) {

	"use strict";

	/**
	 * Copyright (c) 2013-present, Facebook, Inc.
	 * All rights reserved.
	 *
	 * This source code is licensed under the BSD-style license found in the
	 * LICENSE file in the root directory of this source tree. An additional grant
	 * of patent rights can be found in the PATENTS file in the same directory.
	 *
	 * 
	 */

	function makeEmptyFunction(arg) {
	  return function () {
	    return arg;
	  };
	}

	/**
	 * This function accepts and discards inputs; it has no side effects. This is
	 * primarily useful idiomatically for overridable function endpoints which
	 * always need to be callable, since JS lacks a null-call idiom ala Cocoa.
	 */
	var emptyFunction = function emptyFunction() {};

	emptyFunction.thatReturns = makeEmptyFunction;
	emptyFunction.thatReturnsFalse = makeEmptyFunction(false);
	emptyFunction.thatReturnsTrue = makeEmptyFunction(true);
	emptyFunction.thatReturnsNull = makeEmptyFunction(null);
	emptyFunction.thatReturnsThis = function () {
	  return this;
	};
	emptyFunction.thatReturnsArgument = function (arg) {
	  return arg;
	};

	module.exports = emptyFunction;

/***/ }),
/* 39 */
/***/ (function(module, exports, __webpack_require__) {

	/* WEBPACK VAR INJECTION */(function(process) {/**
	 * Copyright 2013-present, Facebook, Inc.
	 * All rights reserved.
	 *
	 * This source code is licensed under the BSD-style license found in the
	 * LICENSE file in the root directory of this source tree. An additional grant
	 * of patent rights can be found in the PATENTS file in the same directory.
	 */

	if (process.env.NODE_ENV !== 'production') {
	  var REACT_ELEMENT_TYPE = (typeof Symbol === 'function' &&
	    Symbol.for &&
	    Symbol.for('react.element')) ||
	    0xeac7;

	  var isValidElement = function(object) {
	    return typeof object === 'object' &&
	      object !== null &&
	      object.$$typeof === REACT_ELEMENT_TYPE;
	  };

	  // By explicitly using `prop-types` you are opting into new development behavior.
	  // http://fb.me/prop-types-in-prod
	  var throwOnDirectAccess = true;
	  module.exports = __webpack_require__(40)(isValidElement, throwOnDirectAccess);
	} else {
	  // By explicitly using `prop-types` you are opting into new production behavior.
	  // http://fb.me/prop-types-in-prod
	  module.exports = __webpack_require__(43)();
	}

	/* WEBPACK VAR INJECTION */}.call(exports, __webpack_require__(33)))

/***/ }),
/* 40 */
/***/ (function(module, exports, __webpack_require__) {

	/* WEBPACK VAR INJECTION */(function(process) {/**
	 * Copyright 2013-present, Facebook, Inc.
	 * All rights reserved.
	 *
	 * This source code is licensed under the BSD-style license found in the
	 * LICENSE file in the root directory of this source tree. An additional grant
	 * of patent rights can be found in the PATENTS file in the same directory.
	 */

	'use strict';

	var emptyFunction = __webpack_require__(38);
	var invariant = __webpack_require__(36);
	var warning = __webpack_require__(37);

	var ReactPropTypesSecret = __webpack_require__(41);
	var checkPropTypes = __webpack_require__(42);

	module.exports = function(isValidElement, throwOnDirectAccess) {
	  /* global Symbol */
	  var ITERATOR_SYMBOL = typeof Symbol === 'function' && Symbol.iterator;
	  var FAUX_ITERATOR_SYMBOL = '@@iterator'; // Before Symbol spec.

	  /**
	   * Returns the iterator method function contained on the iterable object.
	   *
	   * Be sure to invoke the function with the iterable as context:
	   *
	   *     var iteratorFn = getIteratorFn(myIterable);
	   *     if (iteratorFn) {
	   *       var iterator = iteratorFn.call(myIterable);
	   *       ...
	   *     }
	   *
	   * @param {?object} maybeIterable
	   * @return {?function}
	   */
	  function getIteratorFn(maybeIterable) {
	    var iteratorFn = maybeIterable && (ITERATOR_SYMBOL && maybeIterable[ITERATOR_SYMBOL] || maybeIterable[FAUX_ITERATOR_SYMBOL]);
	    if (typeof iteratorFn === 'function') {
	      return iteratorFn;
	    }
	  }

	  /**
	   * Collection of methods that allow declaration and validation of props that are
	   * supplied to React components. Example usage:
	   *
	   *   var Props = require('ReactPropTypes');
	   *   var MyArticle = React.createClass({
	   *     propTypes: {
	   *       // An optional string prop named "description".
	   *       description: Props.string,
	   *
	   *       // A required enum prop named "category".
	   *       category: Props.oneOf(['News','Photos']).isRequired,
	   *
	   *       // A prop named "dialog" that requires an instance of Dialog.
	   *       dialog: Props.instanceOf(Dialog).isRequired
	   *     },
	   *     render: function() { ... }
	   *   });
	   *
	   * A more formal specification of how these methods are used:
	   *
	   *   type := array|bool|func|object|number|string|oneOf([...])|instanceOf(...)
	   *   decl := ReactPropTypes.{type}(.isRequired)?
	   *
	   * Each and every declaration produces a function with the same signature. This
	   * allows the creation of custom validation functions. For example:
	   *
	   *  var MyLink = React.createClass({
	   *    propTypes: {
	   *      // An optional string or URI prop named "href".
	   *      href: function(props, propName, componentName) {
	   *        var propValue = props[propName];
	   *        if (propValue != null && typeof propValue !== 'string' &&
	   *            !(propValue instanceof URI)) {
	   *          return new Error(
	   *            'Expected a string or an URI for ' + propName + ' in ' +
	   *            componentName
	   *          );
	   *        }
	   *      }
	   *    },
	   *    render: function() {...}
	   *  });
	   *
	   * @internal
	   */

	  var ANONYMOUS = '<<anonymous>>';

	  // Important!
	  // Keep this list in sync with production version in `./factoryWithThrowingShims.js`.
	  var ReactPropTypes = {
	    array: createPrimitiveTypeChecker('array'),
	    bool: createPrimitiveTypeChecker('boolean'),
	    func: createPrimitiveTypeChecker('function'),
	    number: createPrimitiveTypeChecker('number'),
	    object: createPrimitiveTypeChecker('object'),
	    string: createPrimitiveTypeChecker('string'),
	    symbol: createPrimitiveTypeChecker('symbol'),

	    any: createAnyTypeChecker(),
	    arrayOf: createArrayOfTypeChecker,
	    element: createElementTypeChecker(),
	    instanceOf: createInstanceTypeChecker,
	    node: createNodeChecker(),
	    objectOf: createObjectOfTypeChecker,
	    oneOf: createEnumTypeChecker,
	    oneOfType: createUnionTypeChecker,
	    shape: createShapeTypeChecker
	  };

	  /**
	   * inlined Object.is polyfill to avoid requiring consumers ship their own
	   * https://developer.mozilla.org/en-US/docs/Web/JavaScript/Reference/Global_Objects/Object/is
	   */
	  /*eslint-disable no-self-compare*/
	  function is(x, y) {
	    // SameValue algorithm
	    if (x === y) {
	      // Steps 1-5, 7-10
	      // Steps 6.b-6.e: +0 != -0
	      return x !== 0 || 1 / x === 1 / y;
	    } else {
	      // Step 6.a: NaN == NaN
	      return x !== x && y !== y;
	    }
	  }
	  /*eslint-enable no-self-compare*/

	  /**
	   * We use an Error-like object for backward compatibility as people may call
	   * PropTypes directly and inspect their output. However, we don't use real
	   * Errors anymore. We don't inspect their stack anyway, and creating them
	   * is prohibitively expensive if they are created too often, such as what
	   * happens in oneOfType() for any type before the one that matched.
	   */
	  function PropTypeError(message) {
	    this.message = message;
	    this.stack = '';
	  }
	  // Make `instanceof Error` still work for returned errors.
	  PropTypeError.prototype = Error.prototype;

	  function createChainableTypeChecker(validate) {
	    if (process.env.NODE_ENV !== 'production') {
	      var manualPropTypeCallCache = {};
	      var manualPropTypeWarningCount = 0;
	    }
	    function checkType(isRequired, props, propName, componentName, location, propFullName, secret) {
	      componentName = componentName || ANONYMOUS;
	      propFullName = propFullName || propName;

	      if (secret !== ReactPropTypesSecret) {
	        if (throwOnDirectAccess) {
	          // New behavior only for users of `prop-types` package
	          invariant(
	            false,
	            'Calling PropTypes validators directly is not supported by the `prop-types` package. ' +
	            'Use `PropTypes.checkPropTypes()` to call them. ' +
	            'Read more at http://fb.me/use-check-prop-types'
	          );
	        } else if (process.env.NODE_ENV !== 'production' && typeof console !== 'undefined') {
	          // Old behavior for people using React.PropTypes
	          var cacheKey = componentName + ':' + propName;
	          if (
	            !manualPropTypeCallCache[cacheKey] &&
	            // Avoid spamming the console because they are often not actionable except for lib authors
	            manualPropTypeWarningCount < 3
	          ) {
	            warning(
	              false,
	              'You are manually calling a React.PropTypes validation ' +
	              'function for the `%s` prop on `%s`. This is deprecated ' +
	              'and will throw in the standalone `prop-types` package. ' +
	              'You may be seeing this warning due to a third-party PropTypes ' +
	              'library. See https://fb.me/react-warning-dont-call-proptypes ' + 'for details.',
	              propFullName,
	              componentName
	            );
	            manualPropTypeCallCache[cacheKey] = true;
	            manualPropTypeWarningCount++;
	          }
	        }
	      }
	      if (props[propName] == null) {
	        if (isRequired) {
	          if (props[propName] === null) {
	            return new PropTypeError('The ' + location + ' `' + propFullName + '` is marked as required ' + ('in `' + componentName + '`, but its value is `null`.'));
	          }
	          return new PropTypeError('The ' + location + ' `' + propFullName + '` is marked as required in ' + ('`' + componentName + '`, but its value is `undefined`.'));
	        }
	        return null;
	      } else {
	        return validate(props, propName, componentName, location, propFullName);
	      }
	    }

	    var chainedCheckType = checkType.bind(null, false);
	    chainedCheckType.isRequired = checkType.bind(null, true);

	    return chainedCheckType;
	  }

	  function createPrimitiveTypeChecker(expectedType) {
	    function validate(props, propName, componentName, location, propFullName, secret) {
	      var propValue = props[propName];
	      var propType = getPropType(propValue);
	      if (propType !== expectedType) {
	        // `propValue` being instance of, say, date/regexp, pass the 'object'
	        // check, but we can offer a more precise error message here rather than
	        // 'of type `object`'.
	        var preciseType = getPreciseType(propValue);

	        return new PropTypeError('Invalid ' + location + ' `' + propFullName + '` of type ' + ('`' + preciseType + '` supplied to `' + componentName + '`, expected ') + ('`' + expectedType + '`.'));
	      }
	      return null;
	    }
	    return createChainableTypeChecker(validate);
	  }

	  function createAnyTypeChecker() {
	    return createChainableTypeChecker(emptyFunction.thatReturnsNull);
	  }

	  function createArrayOfTypeChecker(typeChecker) {
	    function validate(props, propName, componentName, location, propFullName) {
	      if (typeof typeChecker !== 'function') {
	        return new PropTypeError('Property `' + propFullName + '` of component `' + componentName + '` has invalid PropType notation inside arrayOf.');
	      }
	      var propValue = props[propName];
	      if (!Array.isArray(propValue)) {
	        var propType = getPropType(propValue);
	        return new PropTypeError('Invalid ' + location + ' `' + propFullName + '` of type ' + ('`' + propType + '` supplied to `' + componentName + '`, expected an array.'));
	      }
	      for (var i = 0; i < propValue.length; i++) {
	        var error = typeChecker(propValue, i, componentName, location, propFullName + '[' + i + ']', ReactPropTypesSecret);
	        if (error instanceof Error) {
	          return error;
	        }
	      }
	      return null;
	    }
	    return createChainableTypeChecker(validate);
	  }

	  function createElementTypeChecker() {
	    function validate(props, propName, componentName, location, propFullName) {
	      var propValue = props[propName];
	      if (!isValidElement(propValue)) {
	        var propType = getPropType(propValue);
	        return new PropTypeError('Invalid ' + location + ' `' + propFullName + '` of type ' + ('`' + propType + '` supplied to `' + componentName + '`, expected a single ReactElement.'));
	      }
	      return null;
	    }
	    return createChainableTypeChecker(validate);
	  }

	  function createInstanceTypeChecker(expectedClass) {
	    function validate(props, propName, componentName, location, propFullName) {
	      if (!(props[propName] instanceof expectedClass)) {
	        var expectedClassName = expectedClass.name || ANONYMOUS;
	        var actualClassName = getClassName(props[propName]);
	        return new PropTypeError('Invalid ' + location + ' `' + propFullName + '` of type ' + ('`' + actualClassName + '` supplied to `' + componentName + '`, expected ') + ('instance of `' + expectedClassName + '`.'));
	      }
	      return null;
	    }
	    return createChainableTypeChecker(validate);
	  }

	  function createEnumTypeChecker(expectedValues) {
	    if (!Array.isArray(expectedValues)) {
	      process.env.NODE_ENV !== 'production' ? warning(false, 'Invalid argument supplied to oneOf, expected an instance of array.') : void 0;
	      return emptyFunction.thatReturnsNull;
	    }

	    function validate(props, propName, componentName, location, propFullName) {
	      var propValue = props[propName];
	      for (var i = 0; i < expectedValues.length; i++) {
	        if (is(propValue, expectedValues[i])) {
	          return null;
	        }
	      }

	      var valuesString = JSON.stringify(expectedValues);
	      return new PropTypeError('Invalid ' + location + ' `' + propFullName + '` of value `' + propValue + '` ' + ('supplied to `' + componentName + '`, expected one of ' + valuesString + '.'));
	    }
	    return createChainableTypeChecker(validate);
	  }

	  function createObjectOfTypeChecker(typeChecker) {
	    function validate(props, propName, componentName, location, propFullName) {
	      if (typeof typeChecker !== 'function') {
	        return new PropTypeError('Property `' + propFullName + '` of component `' + componentName + '` has invalid PropType notation inside objectOf.');
	      }
	      var propValue = props[propName];
	      var propType = getPropType(propValue);
	      if (propType !== 'object') {
	        return new PropTypeError('Invalid ' + location + ' `' + propFullName + '` of type ' + ('`' + propType + '` supplied to `' + componentName + '`, expected an object.'));
	      }
	      for (var key in propValue) {
	        if (propValue.hasOwnProperty(key)) {
	          var error = typeChecker(propValue, key, componentName, location, propFullName + '.' + key, ReactPropTypesSecret);
	          if (error instanceof Error) {
	            return error;
	          }
	        }
	      }
	      return null;
	    }
	    return createChainableTypeChecker(validate);
	  }

	  function createUnionTypeChecker(arrayOfTypeCheckers) {
	    if (!Array.isArray(arrayOfTypeCheckers)) {
	      process.env.NODE_ENV !== 'production' ? warning(false, 'Invalid argument supplied to oneOfType, expected an instance of array.') : void 0;
	      return emptyFunction.thatReturnsNull;
	    }

	    function validate(props, propName, componentName, location, propFullName) {
	      for (var i = 0; i < arrayOfTypeCheckers.length; i++) {
	        var checker = arrayOfTypeCheckers[i];
	        if (checker(props, propName, componentName, location, propFullName, ReactPropTypesSecret) == null) {
	          return null;
	        }
	      }

	      return new PropTypeError('Invalid ' + location + ' `' + propFullName + '` supplied to ' + ('`' + componentName + '`.'));
	    }
	    return createChainableTypeChecker(validate);
	  }

	  function createNodeChecker() {
	    function validate(props, propName, componentName, location, propFullName) {
	      if (!isNode(props[propName])) {
	        return new PropTypeError('Invalid ' + location + ' `' + propFullName + '` supplied to ' + ('`' + componentName + '`, expected a ReactNode.'));
	      }
	      return null;
	    }
	    return createChainableTypeChecker(validate);
	  }

	  function createShapeTypeChecker(shapeTypes) {
	    function validate(props, propName, componentName, location, propFullName) {
	      var propValue = props[propName];
	      var propType = getPropType(propValue);
	      if (propType !== 'object') {
	        return new PropTypeError('Invalid ' + location + ' `' + propFullName + '` of type `' + propType + '` ' + ('supplied to `' + componentName + '`, expected `object`.'));
	      }
	      for (var key in shapeTypes) {
	        var checker = shapeTypes[key];
	        if (!checker) {
	          continue;
	        }
	        var error = checker(propValue, key, componentName, location, propFullName + '.' + key, ReactPropTypesSecret);
	        if (error) {
	          return error;
	        }
	      }
	      return null;
	    }
	    return createChainableTypeChecker(validate);
	  }

	  function isNode(propValue) {
	    switch (typeof propValue) {
	      case 'number':
	      case 'string':
	      case 'undefined':
	        return true;
	      case 'boolean':
	        return !propValue;
	      case 'object':
	        if (Array.isArray(propValue)) {
	          return propValue.every(isNode);
	        }
	        if (propValue === null || isValidElement(propValue)) {
	          return true;
	        }

	        var iteratorFn = getIteratorFn(propValue);
	        if (iteratorFn) {
	          var iterator = iteratorFn.call(propValue);
	          var step;
	          if (iteratorFn !== propValue.entries) {
	            while (!(step = iterator.next()).done) {
	              if (!isNode(step.value)) {
	                return false;
	              }
	            }
	          } else {
	            // Iterator will provide entry [k,v] tuples rather than values.
	            while (!(step = iterator.next()).done) {
	              var entry = step.value;
	              if (entry) {
	                if (!isNode(entry[1])) {
	                  return false;
	                }
	              }
	            }
	          }
	        } else {
	          return false;
	        }

	        return true;
	      default:
	        return false;
	    }
	  }

	  function isSymbol(propType, propValue) {
	    // Native Symbol.
	    if (propType === 'symbol') {
	      return true;
	    }

	    // 19.4.3.5 Symbol.prototype[@@toStringTag] === 'Symbol'
	    if (propValue['@@toStringTag'] === 'Symbol') {
	      return true;
	    }

	    // Fallback for non-spec compliant Symbols which are polyfilled.
	    if (typeof Symbol === 'function' && propValue instanceof Symbol) {
	      return true;
	    }

	    return false;
	  }

	  // Equivalent of `typeof` but with special handling for array and regexp.
	  function getPropType(propValue) {
	    var propType = typeof propValue;
	    if (Array.isArray(propValue)) {
	      return 'array';
	    }
	    if (propValue instanceof RegExp) {
	      // Old webkits (at least until Android 4.0) return 'function' rather than
	      // 'object' for typeof a RegExp. We'll normalize this here so that /bla/
	      // passes PropTypes.object.
	      return 'object';
	    }
	    if (isSymbol(propType, propValue)) {
	      return 'symbol';
	    }
	    return propType;
	  }

	  // This handles more types than `getPropType`. Only used for error messages.
	  // See `createPrimitiveTypeChecker`.
	  function getPreciseType(propValue) {
	    var propType = getPropType(propValue);
	    if (propType === 'object') {
	      if (propValue instanceof Date) {
	        return 'date';
	      } else if (propValue instanceof RegExp) {
	        return 'regexp';
	      }
	    }
	    return propType;
	  }

	  // Returns class name of the object, if any.
	  function getClassName(propValue) {
	    if (!propValue.constructor || !propValue.constructor.name) {
	      return ANONYMOUS;
	    }
	    return propValue.constructor.name;
	  }

	  ReactPropTypes.checkPropTypes = checkPropTypes;
	  ReactPropTypes.PropTypes = ReactPropTypes;

	  return ReactPropTypes;
	};

	/* WEBPACK VAR INJECTION */}.call(exports, __webpack_require__(33)))

/***/ }),
/* 41 */
/***/ (function(module, exports) {

	/**
	 * Copyright 2013-present, Facebook, Inc.
	 * All rights reserved.
	 *
	 * This source code is licensed under the BSD-style license found in the
	 * LICENSE file in the root directory of this source tree. An additional grant
	 * of patent rights can be found in the PATENTS file in the same directory.
	 */

	'use strict';

	var ReactPropTypesSecret = 'SECRET_DO_NOT_PASS_THIS_OR_YOU_WILL_BE_FIRED';

	module.exports = ReactPropTypesSecret;


/***/ }),
/* 42 */
/***/ (function(module, exports, __webpack_require__) {

	/* WEBPACK VAR INJECTION */(function(process) {/**
	 * Copyright 2013-present, Facebook, Inc.
	 * All rights reserved.
	 *
	 * This source code is licensed under the BSD-style license found in the
	 * LICENSE file in the root directory of this source tree. An additional grant
	 * of patent rights can be found in the PATENTS file in the same directory.
	 */

	'use strict';

	if (process.env.NODE_ENV !== 'production') {
	  var invariant = __webpack_require__(36);
	  var warning = __webpack_require__(37);
	  var ReactPropTypesSecret = __webpack_require__(41);
	  var loggedTypeFailures = {};
	}

	/**
	 * Assert that the values match with the type specs.
	 * Error messages are memorized and will only be shown once.
	 *
	 * @param {object} typeSpecs Map of name to a ReactPropType
	 * @param {object} values Runtime values that need to be type-checked
	 * @param {string} location e.g. "prop", "context", "child context"
	 * @param {string} componentName Name of the component for error messages.
	 * @param {?Function} getStack Returns the component stack.
	 * @private
	 */
	function checkPropTypes(typeSpecs, values, location, componentName, getStack) {
	  if (process.env.NODE_ENV !== 'production') {
	    for (var typeSpecName in typeSpecs) {
	      if (typeSpecs.hasOwnProperty(typeSpecName)) {
	        var error;
	        // Prop type validation may throw. In case they do, we don't want to
	        // fail the render phase where it didn't fail before. So we log it.
	        // After these have been cleaned up, we'll let them throw.
	        try {
	          // This is intentionally an invariant that gets caught. It's the same
	          // behavior as without this statement except with a better message.
	          invariant(typeof typeSpecs[typeSpecName] === 'function', '%s: %s type `%s` is invalid; it must be a function, usually from ' + 'React.PropTypes.', componentName || 'React class', location, typeSpecName);
	          error = typeSpecs[typeSpecName](values, typeSpecName, componentName, location, null, ReactPropTypesSecret);
	        } catch (ex) {
	          error = ex;
	        }
	        warning(!error || error instanceof Error, '%s: type specification of %s `%s` is invalid; the type checker ' + 'function must return `null` or an `Error` but returned a %s. ' + 'You may have forgotten to pass an argument to the type checker ' + 'creator (arrayOf, instanceOf, objectOf, oneOf, oneOfType, and ' + 'shape all require an argument).', componentName || 'React class', location, typeSpecName, typeof error);
	        if (error instanceof Error && !(error.message in loggedTypeFailures)) {
	          // Only monitor this failure once because there tends to be a lot of the
	          // same error.
	          loggedTypeFailures[error.message] = true;

	          var stack = getStack ? getStack() : '';

	          warning(false, 'Failed %s type: %s%s', location, error.message, stack != null ? stack : '');
	        }
	      }
	    }
	  }
	}

	module.exports = checkPropTypes;

	/* WEBPACK VAR INJECTION */}.call(exports, __webpack_require__(33)))

/***/ }),
/* 43 */
/***/ (function(module, exports, __webpack_require__) {

	/**
	 * Copyright 2013-present, Facebook, Inc.
	 * All rights reserved.
	 *
	 * This source code is licensed under the BSD-style license found in the
	 * LICENSE file in the root directory of this source tree. An additional grant
	 * of patent rights can be found in the PATENTS file in the same directory.
	 */

	'use strict';

	var emptyFunction = __webpack_require__(38);
	var invariant = __webpack_require__(36);

	module.exports = function() {
	  // Important!
	  // Keep this list in sync with production version in `./factoryWithTypeCheckers.js`.
	  function shim() {
	    invariant(
	      false,
	      'Calling PropTypes validators directly is not supported by the `prop-types` package. ' +
	      'Use PropTypes.checkPropTypes() to call them. ' +
	      'Read more at http://fb.me/use-check-prop-types'
	    );
	  };
	  shim.isRequired = shim;
	  function getShim() {
	    return shim;
	  };
	  var ReactPropTypes = {
	    array: shim,
	    bool: shim,
	    func: shim,
	    number: shim,
	    object: shim,
	    string: shim,
	    symbol: shim,

	    any: shim,
	    arrayOf: getShim,
	    element: shim,
	    instanceOf: getShim,
	    node: shim,
	    objectOf: getShim,
	    oneOf: getShim,
	    oneOfType: getShim,
	    shape: getShim
	  };

	  ReactPropTypes.checkPropTypes = emptyFunction;
	  ReactPropTypes.PropTypes = ReactPropTypes;

	  return ReactPropTypes;
	};


/***/ }),
/* 44 */
/***/ (function(module, exports) {

	/**
	 * Copyright Schrodinger, LLC
	 * All rights reserved.
	 *
	 * This source code is licensed under the BSD-style license found in the
	 * LICENSE file in the root directory of this source tree. An additional grant
	 * of patent rights can be found in the PATENTS file in the same directory.
	 *
	 * @providesModule ReactComponentWithPureRenderMixin
	 */

	'use strict';

	/**
	 * Performs equality by iterating through keys on an object and returning
	 * false when any key has values which are not strictly equal between
	 * objA and objB. Returns true when the values of all keys are strictly equal.
	 *
	 * @return {boolean}
	 */

	function shallowEqual(objA, objB) {
	  if (objA === objB) {
	    return true;
	  }
	  var key;
	  // Test for A's keys different from B.
	  for (key in objA) {
	    if (objA.hasOwnProperty(key) && (!objB.hasOwnProperty(key) || objA[key] !== objB[key])) {
	      return false;
	    }
	  }
	  // Test for B's keys missing from A.
	  for (key in objB) {
	    if (objB.hasOwnProperty(key) && !objA.hasOwnProperty(key)) {
	      return false;
	    }
	  }
	  return true;
	}

	/**
	 * If your React component's render function is "pure", e.g. it will render the
	 * same result given the same props and state, provide this Mixin for a
	 * considerable performance boost.
	 *
	 * Most React components have pure render functions.
	 *
	 * Example:
	 *
	 *   var ReactComponentWithPureRenderMixin =
	 *     require('ReactComponentWithPureRenderMixin');
	 *   React.createClass({
	 *     mixins: [ReactComponentWithPureRenderMixin],
	 *
	 *     render: function() {
	 *       return <div className={this.props.className}>foo</div>;
	 *     }
	 *   });
	 *
	 * Note: This only checks shallow equality for props and state. If these contain
	 * complex data structures this mixin may have false-negatives for deeper
	 * differences. Only mixin to components which have simple props and state, or
	 * use `forceUpdate()` when you know deep data structures have changed.
	 */
	var ReactComponentWithPureRenderMixin = {
	  shouldComponentUpdate: function shouldComponentUpdate(nextProps, nextState) {
	    return !shallowEqual(this.props, nextProps) || !shallowEqual(this.state, nextState);
	  }
	};

	module.exports = ReactComponentWithPureRenderMixin;

/***/ }),
/* 45 */
/***/ (function(module, exports, __webpack_require__) {

	/**
	 * Copyright Schrodinger, LLC
	 * All rights reserved.
	 *
	 * This source code is licensed under the BSD-style license found in the
	 * LICENSE file in the root directory of this source tree. An additional grant
	 * of patent rights can be found in the PATENTS file in the same directory.
	 *
	 * This is utility that handles onWheel events and calls provided wheel
	 * callback with correct frame rate.
	 *
	 * @providesModule ReactWheelHandler
	 * @typechecks
	 */

	'use strict';

	var _createClass = function () { function defineProperties(target, props) { for (var i = 0; i < props.length; i++) { var descriptor = props[i]; descriptor.enumerable = descriptor.enumerable || false; descriptor.configurable = true; if ("value" in descriptor) descriptor.writable = true; Object.defineProperty(target, descriptor.key, descriptor); } } return function (Constructor, protoProps, staticProps) { if (protoProps) defineProperties(Constructor.prototype, protoProps); if (staticProps) defineProperties(Constructor, staticProps); return Constructor; }; }();

	var _emptyFunction = __webpack_require__(46);

	var _emptyFunction2 = _interopRequireDefault(_emptyFunction);

	var _normalizeWheel = __webpack_require__(47);

	var _normalizeWheel2 = _interopRequireDefault(_normalizeWheel);

	var _requestAnimationFramePolyfill = __webpack_require__(51);

	var _requestAnimationFramePolyfill2 = _interopRequireDefault(_requestAnimationFramePolyfill);

	function _interopRequireDefault(obj) { return obj && obj.__esModule ? obj : { default: obj }; }

	function _classCallCheck(instance, Constructor) { if (!(instance instanceof Constructor)) { throw new TypeError("Cannot call a class as a function"); } }

	var ReactWheelHandler = function () {
	  /**
	   * onWheel is the callback that will be called with right frame rate if
	   * any wheel events happened
	   * onWheel should is to be called with two arguments: deltaX and deltaY in
	   * this order
	   */
	  function ReactWheelHandler(
	  /*function*/onWheel,
	  /*boolean|function*/handleScrollX,
	  /*boolean|function*/handleScrollY,
	  /*?boolean|?function*/stopPropagation) {
	    _classCallCheck(this, ReactWheelHandler);

	    this._animationFrameID = null;
	    this._deltaX = 0;
	    this._deltaY = 0;
	    this._didWheel = this._didWheel.bind(this);
	    if (typeof handleScrollX !== 'function') {
	      handleScrollX = handleScrollX ? _emptyFunction2.default.thatReturnsTrue : _emptyFunction2.default.thatReturnsFalse;
	    }

	    if (typeof handleScrollY !== 'function') {
	      handleScrollY = handleScrollY ? _emptyFunction2.default.thatReturnsTrue : _emptyFunction2.default.thatReturnsFalse;
	    }

	    if (typeof stopPropagation !== 'function') {
	      stopPropagation = stopPropagation ? _emptyFunction2.default.thatReturnsTrue : _emptyFunction2.default.thatReturnsFalse;
	    }

	    this._handleScrollX = handleScrollX;
	    this._handleScrollY = handleScrollY;
	    this._stopPropagation = stopPropagation;
	    this._onWheelCallback = onWheel;
	    this.onWheel = this.onWheel.bind(this);
	  }

	  _createClass(ReactWheelHandler, [{
	    key: 'onWheel',
	    value: function onWheel( /*object*/event) {
	      var normalizedEvent = (0, _normalizeWheel2.default)(event);
	      var deltaX = this._deltaX + normalizedEvent.pixelX;
	      var deltaY = this._deltaY + normalizedEvent.pixelY;
	      var handleScrollX = this._handleScrollX(deltaX, deltaY);
	      var handleScrollY = this._handleScrollY(deltaY, deltaX);
	      if (!handleScrollX && !handleScrollY) {
	        return;
	      }

	      this._deltaX += handleScrollX ? normalizedEvent.pixelX : 0;
	      this._deltaY += handleScrollY ? normalizedEvent.pixelY : 0;
	      event.preventDefault();

	      var changed;
	      if (this._deltaX !== 0 || this._deltaY !== 0) {
	        if (this._stopPropagation()) {
	          event.stopPropagation();
	        }
	        changed = true;
	      }

	      if (changed === true && this._animationFrameID === null) {
	        this._animationFrameID = (0, _requestAnimationFramePolyfill2.default)(this._didWheel);
	      }
	    }
	  }, {
	    key: '_didWheel',
	    value: function _didWheel() {
	      this._animationFrameID = null;
	      this._onWheelCallback(this._deltaX, this._deltaY);
	      this._deltaX = 0;
	      this._deltaY = 0;
	    }
	  }]);

	  return ReactWheelHandler;
	}();

	module.exports = ReactWheelHandler;

/***/ }),
/* 46 */
/***/ (function(module, exports) {

	"use strict";

	/**
	 * Copyright Schrodinger, LLC
	 * All rights reserved.
	 *
	 * This source code is licensed under the BSD-style license found in the
	 * LICENSE file in the root directory of this source tree. An additional grant
	 * of patent rights can be found in the PATENTS file in the same directory.
	 *
	 * @providesModule emptyFunction
	 */

	function makeEmptyFunction(arg) {
	  return function () {
	    return arg;
	  };
	}

	/**
	 * This function accepts and discards inputs; it has no side effects. This is
	 * primarily useful idiomatically for overridable function endpoints which
	 * always need to be callable, since JS lacks a null-call idiom ala Cocoa.
	 */
	function emptyFunction() {}

	emptyFunction.thatReturns = makeEmptyFunction;
	emptyFunction.thatReturnsFalse = makeEmptyFunction(false);
	emptyFunction.thatReturnsTrue = makeEmptyFunction(true);
	emptyFunction.thatReturnsNull = makeEmptyFunction(null);
	emptyFunction.thatReturnsThis = function () {
	  return this;
	};
	emptyFunction.thatReturnsArgument = function (arg) {
	  return arg;
	};

	module.exports = emptyFunction;

/***/ }),
/* 47 */
/***/ (function(module, exports, __webpack_require__) {

	/**
	 * Copyright Schrodinger, LLC
	 * All rights reserved.
	 *
	 * This source code is licensed under the BSD-style license found in the
	 * LICENSE file in the root directory of this source tree. An additional grant
	 * of patent rights can be found in the PATENTS file in the same directory.
	 *
	 * @providesModule normalizeWheel
	 * @typechecks
	 */

	'use strict';

	var _UserAgent_DEPRECATED = __webpack_require__(48);

	var _UserAgent_DEPRECATED2 = _interopRequireDefault(_UserAgent_DEPRECATED);

	var _isEventSupported = __webpack_require__(49);

	var _isEventSupported2 = _interopRequireDefault(_isEventSupported);

	function _interopRequireDefault(obj) { return obj && obj.__esModule ? obj : { default: obj }; }

	// Reasonable defaults
	var PIXEL_STEP = 10;
	var LINE_HEIGHT = 40;
	var PAGE_HEIGHT = 800;

	/**
	 * Mouse wheel (and 2-finger trackpad) support on the web sucks.  It is
	 * complicated, thus this doc is long and (hopefully) detailed enough to answer
	 * your questions.
	 *
	 * If you need to react to the mouse wheel in a predictable way, this code is
	 * like your bestest friend. * hugs *
	 *
	 * As of today, there are 4 DOM event types you can listen to:
	 *
	 *   'wheel'                -- Chrome(31+), FF(17+), IE(9+)
	 *   'mousewheel'           -- Chrome, IE(6+), Opera, Safari
	 *   'MozMousePixelScroll'  -- FF(3.5 only!) (2010-2013) -- don't bother!
	 *   'DOMMouseScroll'       -- FF(0.9.7+) since 2003
	 *
	 * So what to do?  The is the best:
	 *
	 *   normalizeWheel.getEventType();
	 *
	 * In your event callback, use this code to get sane interpretation of the
	 * deltas.  This code will return an object with properties:
	 *
	 *   spinX   -- normalized spin speed (use for zoom) - x plane
	 *   spinY   -- " - y plane
	 *   pixelX  -- normalized distance (to pixels) - x plane
	 *   pixelY  -- " - y plane
	 *
	 * Wheel values are provided by the browser assuming you are using the wheel to
	 * scroll a web page by a number of lines or pixels (or pages).  Values can vary
	 * significantly on different platforms and browsers, forgetting that you can
	 * scroll at different speeds.  Some devices (like trackpads) emit more events
	 * at smaller increments with fine granularity, and some emit massive jumps with
	 * linear speed or acceleration.
	 *
	 * This code does its best to normalize the deltas for you:
	 *
	 *   - spin is trying to normalize how far the wheel was spun (or trackpad
	 *     dragged).  This is super useful for zoom support where you want to
	 *     throw away the chunky scroll steps on the PC and make those equal to
	 *     the slow and smooth tiny steps on the Mac. Key data: This code tries to
	 *     resolve a single slow step on a wheel to 1.
	 *
	 *   - pixel is normalizing the desired scroll delta in pixel units.  You'll
	 *     get the crazy differences between browsers, but at least it'll be in
	 *     pixels!
	 *
	 *   - positive value indicates scrolling DOWN/RIGHT, negative UP/LEFT.  This
	 *     should translate to positive value zooming IN, negative zooming OUT.
	 *     This matches the newer 'wheel' event.
	 *
	 * Why are there spinX, spinY (or pixels)?
	 *
	 *   - spinX is a 2-finger side drag on the trackpad, and a shift + wheel turn
	 *     with a mouse.  It results in side-scrolling in the browser by default.
	 *
	 *   - spinY is what you expect -- it's the classic axis of a mouse wheel.
	 *
	 *   - I dropped spinZ/pixelZ.  It is supported by the DOM 3 'wheel' event and
	 *     probably is by browsers in conjunction with fancy 3D controllers .. but
	 *     you know.
	 *
	 * Implementation info:
	 *
	 * Examples of 'wheel' event if you scroll slowly (down) by one step with an
	 * average mouse:
	 *
	 *   OS X + Chrome  (mouse)     -    4   pixel delta  (wheelDelta -120)
	 *   OS X + Safari  (mouse)     -  N/A   pixel delta  (wheelDelta  -12)
	 *   OS X + Firefox (mouse)     -    0.1 line  delta  (wheelDelta  N/A)
	 *   Win8 + Chrome  (mouse)     -  100   pixel delta  (wheelDelta -120)
	 *   Win8 + Firefox (mouse)     -    3   line  delta  (wheelDelta -120)
	 *
	 * On the trackpad:
	 *
	 *   OS X + Chrome  (trackpad)  -    2   pixel delta  (wheelDelta   -6)
	 *   OS X + Firefox (trackpad)  -    1   pixel delta  (wheelDelta  N/A)
	 *
	 * On other/older browsers.. it's more complicated as there can be multiple and
	 * also missing delta values.
	 *
	 * The 'wheel' event is more standard:
	 *
	 * http://www.w3.org/TR/DOM-Level-3-Events/#events-wheelevents
	 *
	 * The basics is that it includes a unit, deltaMode (pixels, lines, pages), and
	 * deltaX, deltaY and deltaZ.  Some browsers provide other values to maintain
	 * backward compatibility with older events.  Those other values help us
	 * better normalize spin speed.  Example of what the browsers provide:
	 *
	 *                          | event.wheelDelta | event.detail
	 *        ------------------+------------------+--------------
	 *          Safari v5/OS X  |       -120       |       0
	 *          Safari v5/Win7  |       -120       |       0
	 *         Chrome v17/OS X  |       -120       |       0
	 *         Chrome v17/Win7  |       -120       |       0
	 *                IE9/Win7  |       -120       |   undefined
	 *         Firefox v4/OS X  |     undefined    |       1
	 *         Firefox v4/Win7  |     undefined    |       3
	 *
	 */
	function normalizeWheel( /*object*/event) /*object*/{
	  var sX = 0,
	      sY = 0,
	      // spinX, spinY
	  pX = 0,
	      pY = 0; // pixelX, pixelY

	  // Legacy
	  if ('detail' in event) {
	    sY = event.detail;
	  }
	  if ('wheelDelta' in event) {
	    sY = -event.wheelDelta / 120;
	  }
	  if ('wheelDeltaY' in event) {
	    sY = -event.wheelDeltaY / 120;
	  }
	  if ('wheelDeltaX' in event) {
	    sX = -event.wheelDeltaX / 120;
	  }

	  // side scrolling on FF with DOMMouseScroll
	  if ('axis' in event && event.axis === event.HORIZONTAL_AXIS) {
	    sX = sY;
	    sY = 0;
	  }

	  pX = sX * PIXEL_STEP;
	  pY = sY * PIXEL_STEP;

	  if ('deltaY' in event) {
	    pY = event.deltaY;
	  }
	  if ('deltaX' in event) {
	    pX = event.deltaX;
	  }

	  if ((pX || pY) && event.deltaMode) {
	    if (event.deltaMode == 1) {
	      // delta in LINE units
	      pX *= LINE_HEIGHT;
	      pY *= LINE_HEIGHT;
	    } else {
	      // delta in PAGE units
	      pX *= PAGE_HEIGHT;
	      pY *= PAGE_HEIGHT;
	    }
	  }

	  // Fall-back if spin cannot be determined
	  if (pX && !sX) {
	    sX = pX < 1 ? -1 : 1;
	  }
	  if (pY && !sY) {
	    sY = pY < 1 ? -1 : 1;
	  }

	  return { spinX: sX,
	    spinY: sY,
	    pixelX: pX,
	    pixelY: pY };
	}

	/**
	 * The best combination if you prefer spinX + spinY normalization.  It favors
	 * the older DOMMouseScroll for Firefox, as FF does not include wheelDelta with
	 * 'wheel' event, making spin speed determination impossible.
	 */
	normalizeWheel.getEventType = function () /*string*/{
	  return _UserAgent_DEPRECATED2.default.firefox() ? 'DOMMouseScroll' : (0, _isEventSupported2.default)('wheel') ? 'wheel' : 'mousewheel';
	};

	module.exports = normalizeWheel;

/***/ }),
/* 48 */
/***/ (function(module, exports) {

	'use strict';

	/**
	 * Copyright Schrodinger, LLC
	 *
	 * @providesModule UserAgent_DEPRECATED
	 */

	/**
	 *  Provides entirely client-side User Agent and OS detection. You should prefer
	 *  the non-deprecated UserAgent module when possible, which exposes our
	 *  authoritative server-side PHP-based detection to the client.
	 *
	 *  Usage is straightforward:
	 *
	 *    if (UserAgent_DEPRECATED.ie()) {
	 *      //  IE
	 *    }
	 *
	 *  You can also do version checks:
	 *
	 *    if (UserAgent_DEPRECATED.ie() >= 7) {
	 *      //  IE7 or better
	 *    }
	 *
	 *  The browser functions will return NaN if the browser does not match, so
	 *  you can also do version compares the other way:
	 *
	 *    if (UserAgent_DEPRECATED.ie() < 7) {
	 *      //  IE6 or worse
	 *    }
	 *
	 *  Note that the version is a float and may include a minor version number,
	 *  so you should always use range operators to perform comparisons, not
	 *  strict equality.
	 *
	 *  **Note:** You should **strongly** prefer capability detection to browser
	 *  version detection where it's reasonable:
	 *
	 *    http://www.quirksmode.org/js/support.html
	 *
	 *  Further, we have a large number of mature wrapper functions and classes
	 *  which abstract away many browser irregularities. Check the documentation,
	 *  grep for things, or ask on javascript@lists.facebook.com before writing yet
	 *  another copy of "event || window.event".
	 *
	 */

	var _populated = false;

	// Browsers
	var _ie, _firefox, _opera, _webkit, _chrome;

	// Actual IE browser for compatibility mode
	var _ie_real_version;

	// Platforms
	var _osx, _windows, _linux, _android;

	// Architectures
	var _win64;

	// Devices
	var _iphone, _ipad, _native;

	var _mobile;

	function _populate() {
	  if (_populated) {
	    return;
	  }

	  _populated = true;

	  // To work around buggy JS libraries that can't handle multi-digit
	  // version numbers, Opera 10's user agent string claims it's Opera
	  // 9, then later includes a Version/X.Y field:
	  //
	  // Opera/9.80 (foo) Presto/2.2.15 Version/10.10
	  var uas = navigator.userAgent;
	  var agent = /(?:MSIE.(\d+\.\d+))|(?:(?:Firefox|GranParadiso|Iceweasel).(\d+\.\d+))|(?:Opera(?:.+Version.|.)(\d+\.\d+))|(?:AppleWebKit.(\d+(?:\.\d+)?))|(?:Trident\/\d+\.\d+.*rv:(\d+\.\d+))/.exec(uas);
	  var os = /(Mac OS X)|(Windows)|(Linux)/.exec(uas);

	  _iphone = /\b(iPhone|iP[ao]d)/.exec(uas);
	  _ipad = /\b(iP[ao]d)/.exec(uas);
	  _android = /Android/i.exec(uas);
	  _native = /FBAN\/\w+;/i.exec(uas);
	  _mobile = /Mobile/i.exec(uas);

	  // Note that the IE team blog would have you believe you should be checking
	  // for 'Win64; x64'.  But MSDN then reveals that you can actually be coming
	  // from either x64 or ia64;  so ultimately, you should just check for Win64
	  // as in indicator of whether you're in 64-bit IE.  32-bit IE on 64-bit
	  // Windows will send 'WOW64' instead.
	  _win64 = !!/Win64/.exec(uas);

	  if (agent) {
	    _ie = agent[1] ? parseFloat(agent[1]) : agent[5] ? parseFloat(agent[5]) : NaN;
	    // IE compatibility mode
	    if (_ie && document && document.documentMode) {
	      _ie = document.documentMode;
	    }
	    // grab the "true" ie version from the trident token if available
	    var trident = /(?:Trident\/(\d+.\d+))/.exec(uas);
	    _ie_real_version = trident ? parseFloat(trident[1]) + 4 : _ie;

	    _firefox = agent[2] ? parseFloat(agent[2]) : NaN;
	    _opera = agent[3] ? parseFloat(agent[3]) : NaN;
	    _webkit = agent[4] ? parseFloat(agent[4]) : NaN;
	    if (_webkit) {
	      // We do not add the regexp to the above test, because it will always
	      // match 'safari' only since 'AppleWebKit' appears before 'Chrome' in
	      // the userAgent string.
	      agent = /(?:Chrome\/(\d+\.\d+))/.exec(uas);
	      _chrome = agent && agent[1] ? parseFloat(agent[1]) : NaN;
	    } else {
	      _chrome = NaN;
	    }
	  } else {
	    _ie = _firefox = _opera = _chrome = _webkit = NaN;
	  }

	  if (os) {
	    if (os[1]) {
	      // Detect OS X version.  If no version number matches, set _osx to true.
	      // Version examples:  10, 10_6_1, 10.7
	      // Parses version number as a float, taking only first two sets of
	      // digits.  If only one set of digits is found, returns just the major
	      // version number.
	      var ver = /(?:Mac OS X (\d+(?:[._]\d+)?))/.exec(uas);

	      _osx = ver ? parseFloat(ver[1].replace('_', '.')) : true;
	    } else {
	      _osx = false;
	    }
	    _windows = !!os[2];
	    _linux = !!os[3];
	  } else {
	    _osx = _windows = _linux = false;
	  }
	}

	var UserAgent_DEPRECATED = {

	  /**
	   *  Check if the UA is Internet Explorer.
	   *
	   *
	   *  @return float|NaN Version number (if match) or NaN.
	   */
	  ie: function ie() {
	    return _populate() || _ie;
	  },

	  /**
	   * Check if we're in Internet Explorer compatibility mode.
	   *
	   * @return bool true if in compatibility mode, false if
	   * not compatibility mode or not ie
	   */
	  ieCompatibilityMode: function ieCompatibilityMode() {
	    return _populate() || _ie_real_version > _ie;
	  },

	  /**
	   * Whether the browser is 64-bit IE.  Really, this is kind of weak sauce;  we
	   * only need this because Skype can't handle 64-bit IE yet.  We need to remove
	   * this when we don't need it -- tracked by #601957.
	   */
	  ie64: function ie64() {
	    return UserAgent_DEPRECATED.ie() && _win64;
	  },

	  /**
	   *  Check if the UA is Firefox.
	   *
	   *
	   *  @return float|NaN Version number (if match) or NaN.
	   */
	  firefox: function firefox() {
	    return _populate() || _firefox;
	  },

	  /**
	   *  Check if the UA is Opera.
	   *
	   *
	   *  @return float|NaN Version number (if match) or NaN.
	   */
	  opera: function opera() {
	    return _populate() || _opera;
	  },

	  /**
	   *  Check if the UA is WebKit.
	   *
	   *
	   *  @return float|NaN Version number (if match) or NaN.
	   */
	  webkit: function webkit() {
	    return _populate() || _webkit;
	  },

	  /**
	   *  For Push
	   *  WILL BE REMOVED VERY SOON. Use UserAgent_DEPRECATED.webkit
	   */
	  safari: function safari() {
	    return UserAgent_DEPRECATED.webkit();
	  },

	  /**
	   *  Check if the UA is a Chrome browser.
	   *
	   *
	   *  @return float|NaN Version number (if match) or NaN.
	   */
	  chrome: function chrome() {
	    return _populate() || _chrome;
	  },

	  /**
	   *  Check if the user is running Windows.
	   *
	   *  @return bool `true' if the user's OS is Windows.
	   */
	  windows: function windows() {
	    return _populate() || _windows;
	  },

	  /**
	   *  Check if the user is running Mac OS X.
	   *
	   *  @return float|bool   Returns a float if a version number is detected,
	   *                       otherwise true/false.
	   */
	  osx: function osx() {
	    return _populate() || _osx;
	  },

	  /**
	   * Check if the user is running Linux.
	   *
	   * @return bool `true' if the user's OS is some flavor of Linux.
	   */
	  linux: function linux() {
	    return _populate() || _linux;
	  },

	  /**
	   * Check if the user is running on an iPhone or iPod platform.
	   *
	   * @return bool `true' if the user is running some flavor of the
	   *    iPhone OS.
	   */
	  iphone: function iphone() {
	    return _populate() || _iphone;
	  },

	  mobile: function mobile() {
	    return _populate() || _iphone || _ipad || _android || _mobile;
	  },

	  nativeApp: function nativeApp() {
	    // webviews inside of the native apps
	    return _populate() || _native;
	  },

	  android: function android() {
	    return _populate() || _android;
	  },

	  ipad: function ipad() {
	    return _populate() || _ipad;
	  }
	};

	module.exports = UserAgent_DEPRECATED;

/***/ }),
/* 49 */
/***/ (function(module, exports, __webpack_require__) {

	/**
	 * Copyright Schrodinger, LLC
	 * All rights reserved.
	 *
	 * This source code is licensed under the BSD-style license found in the
	 * LICENSE file in the root directory of this source tree. An additional grant
	 * of patent rights can be found in the PATENTS file in the same directory.
	 *
	 * @providesModule isEventSupported
	 */

	'use strict';

	var _ExecutionEnvironment = __webpack_require__(50);

	var _ExecutionEnvironment2 = _interopRequireDefault(_ExecutionEnvironment);

	function _interopRequireDefault(obj) { return obj && obj.__esModule ? obj : { default: obj }; }

	var useHasFeature;
	if (_ExecutionEnvironment2.default.canUseDOM) {
	  useHasFeature = document.implementation && document.implementation.hasFeature &&
	  // always returns true in newer browsers as per the standard.
	  // @see http://dom.spec.whatwg.org/#dom-domimplementation-hasfeature
	  document.implementation.hasFeature('', '') !== true;
	}

	/**
	 * Checks if an event is supported in the current execution environment.
	 *
	 * NOTE: This will not work correctly for non-generic events such as `change`,
	 * `reset`, `load`, `error`, and `select`.
	 *
	 * Borrows from Modernizr.
	 *
	 * @param {string} eventNameSuffix Event name, e.g. "click".
	 * @param {?boolean} capture Check if the capture phase is supported.
	 * @return {boolean} True if the event is supported.
	 * @internal
	 * @license Modernizr 3.0.0pre (Custom Build) | MIT
	 */
	function isEventSupported(eventNameSuffix, capture) {
	  if (!_ExecutionEnvironment2.default.canUseDOM || capture && !('addEventListener' in document)) {
	    return false;
	  }

	  var eventName = 'on' + eventNameSuffix;
	  var isSupported = eventName in document;

	  if (!isSupported) {
	    var element = document.createElement('div');
	    element.setAttribute(eventName, 'return;');
	    isSupported = typeof element[eventName] === 'function';
	  }

	  if (!isSupported && useHasFeature && eventNameSuffix === 'wheel') {
	    // This is the only way to test support for the `wheel` event in IE9+.
	    isSupported = document.implementation.hasFeature('Events.wheel', '3.0');
	  }

	  return isSupported;
	}

	module.exports = isEventSupported;

/***/ }),
/* 50 */
/***/ (function(module, exports) {

	/**
	 * Copyright Schrodinger, LLC
	 * All rights reserved.
	 *
	 * This source code is licensed under the BSD-style license found in the
	 * LICENSE file in the root directory of this source tree. An additional grant
	 * of patent rights can be found in the PATENTS file in the same directory.
	 *
	 * @providesModule ExecutionEnvironment
	 */

	/*jslint evil: true */

	'use strict';

	var canUseDOM = !!(typeof window !== 'undefined' && window.document && window.document.createElement);

	/**
	 * Simple, lightweight module assisting with the detection and context of
	 * Worker. Helps avoid circular dependencies and allows code to reason about
	 * whether or not they are in a Worker, even if they never include the main
	 * `ReactWorker` dependency.
	 */
	var ExecutionEnvironment = {

	  canUseDOM: canUseDOM,

	  canUseWorkers: typeof Worker !== 'undefined',

	  canUseEventListeners: canUseDOM && !!(window.addEventListener || window.attachEvent),

	  canUseViewport: canUseDOM && !!window.screen,

	  isInWorker: !canUseDOM // For now, this is true - might change in the future.

	};

	module.exports = ExecutionEnvironment;

/***/ }),
/* 51 */
/***/ (function(module, exports, __webpack_require__) {

	/* WEBPACK VAR INJECTION */(function(global) {'use strict';

	var _emptyFunction = __webpack_require__(46);

	var _emptyFunction2 = _interopRequireDefault(_emptyFunction);

	var _nativeRequestAnimationFrame = __webpack_require__(52);

	var _nativeRequestAnimationFrame2 = _interopRequireDefault(_nativeRequestAnimationFrame);

	function _interopRequireDefault(obj) { return obj && obj.__esModule ? obj : { default: obj }; }

	/**
	 * Copyright Schrodinger, LLC
	 * All rights reserved.
	 *
	 * This source code is licensed under the BSD-style license found in the
	 * LICENSE file in the root directory of this source tree. An additional grant
	 * of patent rights can be found in the PATENTS file in the same directory.
	 *
	 * @providesModule requestAnimationFramePolyfill
	 */

	var lastTime = 0;

	/**
	 * Here is the native and polyfill version of requestAnimationFrame.
	 * Please don't use it directly and use requestAnimationFrame module instead.
	 */
	var requestAnimationFrame = _nativeRequestAnimationFrame2.default || function (callback) {
	  var currTime = Date.now();
	  var timeDelay = Math.max(0, 16 - (currTime - lastTime));
	  lastTime = currTime + timeDelay;
	  return global.setTimeout(function () {
	    callback(Date.now());
	  }, timeDelay);
	};

	// Works around a rare bug in Safari 6 where the first request is never invoked.
	requestAnimationFrame(_emptyFunction2.default);

	module.exports = requestAnimationFrame;
	/* WEBPACK VAR INJECTION */}.call(exports, (function() { return this; }())))

/***/ }),
/* 52 */
/***/ (function(module, exports) {

	/* WEBPACK VAR INJECTION */(function(global) {"use strict";

	/**
	 * Copyright Schrodinger, LLC
	 * All rights reserved.
	 *
	 * This source code is licensed under the BSD-style license found in the
	 * LICENSE file in the root directory of this source tree. An additional grant
	 * of patent rights can be found in the PATENTS file in the same directory.
	 *
	 * @providesModule nativeRequestAnimationFrame
	 */

	var nativeRequestAnimationFrame = global.requestAnimationFrame || global.webkitRequestAnimationFrame || global.mozRequestAnimationFrame || global.oRequestAnimationFrame || global.msRequestAnimationFrame;

	module.exports = nativeRequestAnimationFrame;
	/* WEBPACK VAR INJECTION */}.call(exports, (function() { return this; }())))

/***/ }),
/* 53 */
/***/ (function(module, exports, __webpack_require__) {

	/**
	 * Copyright Schrodinger, LLC
	 * All rights reserved.
	 *
	 * This source code is licensed under the BSD-style license found in the
	 * LICENSE file in the root directory of this source tree. An additional grant
	 * of patent rights can be found in the PATENTS file in the same directory.
	 *
	 * This is utility that handles touch events and calls provided touch
	 * callback with correct frame rate.
	 * Deceleration logic based on http://ariya.ofilabs.com/2013/11/javascript-kinetic-scrolling-part-2.html
	 *
	 * @providesModule ReactTouchHandler
	 * @typechecks
	 */

	'use strict';

	var _createClass = function () { function defineProperties(target, props) { for (var i = 0; i < props.length; i++) { var descriptor = props[i]; descriptor.enumerable = descriptor.enumerable || false; descriptor.configurable = true; if ("value" in descriptor) descriptor.writable = true; Object.defineProperty(target, descriptor.key, descriptor); } } return function (Constructor, protoProps, staticProps) { if (protoProps) defineProperties(Constructor.prototype, protoProps); if (staticProps) defineProperties(Constructor, staticProps); return Constructor; }; }();

	var _emptyFunction = __webpack_require__(46);

	var _emptyFunction2 = _interopRequireDefault(_emptyFunction);

	var _requestAnimationFramePolyfill = __webpack_require__(51);

	var _requestAnimationFramePolyfill2 = _interopRequireDefault(_requestAnimationFramePolyfill);

	function _interopRequireDefault(obj) { return obj && obj.__esModule ? obj : { default: obj }; }

	function _classCallCheck(instance, Constructor) { if (!(instance instanceof Constructor)) { throw new TypeError("Cannot call a class as a function"); } }

	var MOVE_AMPLITUDE = 1.6;
	var DECELERATION_AMPLITUDE = 1.6;
	var DECELERATION_FACTOR = 325;
	var TRACKER_TIMEOUT = 100;

	var ReactTouchHandler = function () {
	  /**
	   * onTouchScroll is the callback that will be called with right frame rate if
	   * any touch events happened
	   * onTouchScroll should is to be called with two arguments: deltaX and deltaY in
	   * this order
	   */
	  function ReactTouchHandler(
	  /*function*/onTouchScroll,
	  /*boolean|function*/handleScrollX,
	  /*boolean|function*/handleScrollY,
	  /*?boolean|?function*/stopPropagation) {
	    _classCallCheck(this, ReactTouchHandler);

	    // The animation frame id for the drag scroll
	    this._dragAnimationId = null;

	    // The interval id for tracking the drag velocity
	    this._trackerId = null;

	    // Used to track the drag scroll delta while waiting for an animation frame
	    this._deltaX = 0;
	    this._deltaY = 0;

	    // The last touch we processed while dragging.  Used to compute the delta and velocity above
	    this._lastTouchX = 0;
	    this._lastTouchY = 0;

	    // Used to track a moving average of the scroll velocity while dragging
	    this._velocityX = 0;
	    this._velocityY = 0;

	    // An accummulated drag scroll delta used to calculate velocity
	    this._accumulatedDeltaX = 0;
	    this._accumulatedDeltaY = 0;

	    // Timestamp from the last interval frame we used to track velocity
	    this._lastFrameTimestamp = Date.now();

	    // Timestamp from the last animation frame we used to autoscroll after drag stop
	    this._autoScrollTimestamp = Date.now();

	    if (typeof handleScrollX !== 'function') {
	      handleScrollX = handleScrollX ? _emptyFunction2.default.thatReturnsTrue : _emptyFunction2.default.thatReturnsFalse;
	    }

	    if (typeof handleScrollY !== 'function') {
	      handleScrollY = handleScrollY ? _emptyFunction2.default.thatReturnsTrue : _emptyFunction2.default.thatReturnsFalse;
	    }

	    // TODO (jordan) Is configuring this necessary
	    if (typeof stopPropagation !== 'function') {
	      stopPropagation = stopPropagation ? _emptyFunction2.default.thatReturnsTrue : _emptyFunction2.default.thatReturnsFalse;
	    }

	    this._handleScrollX = handleScrollX;
	    this._handleScrollY = handleScrollY;
	    this._stopPropagation = stopPropagation;
	    this._onTouchScrollCallback = onTouchScroll;

	    this._didTouchMove = this._didTouchMove.bind(this);
	    this._track = this._track.bind(this);
	    this._autoScroll = this._autoScroll.bind(this);
	    this._startAutoScroll = this._startAutoScroll.bind(this);
	    this.onTouchStart = this.onTouchStart.bind(this);
	    this.onTouchEnd = this.onTouchEnd.bind(this);
	    this.onTouchMove = this.onTouchMove.bind(this);
	    this.onTouchCancel = this.onTouchCancel.bind(this);
	  }

	  _createClass(ReactTouchHandler, [{
	    key: 'onTouchStart',
	    value: function onTouchStart( /*object*/event) {
	      // Start tracking drag delta for scrolling
	      this._lastTouchX = event.touches[0].pageX;
	      this._lastTouchY = event.touches[0].pageY;

	      // Reset our velocity and intermediate data used to compute velocity
	      this._velocityX = 0;
	      this._velocityY = 0;
	      this._accumulatedDeltaX = 0;
	      this._accumulatedDeltaY = 0;
	      this._lastFrameTimestamp = Date.now();

	      // Setup interval for tracking velocity
	      clearInterval(this._trackerId);
	      this._trackerId = setInterval(this._track, TRACKER_TIMEOUT);

	      if (this._stopPropagation()) {
	        event.stopPropagation();
	      }
	    }
	  }, {
	    key: 'onTouchEnd',
	    value: function onTouchEnd( /*object*/event) {

	      // Stop tracking velocity
	      clearInterval(this._trackerId);
	      this._trackerId = null;

	      // Initialize decelerating autoscroll on drag stop
	      (0, _requestAnimationFramePolyfill2.default)(this._startAutoScroll);

	      if (this._stopPropagation()) {
	        event.stopPropagation();
	      }
	    }
	  }, {
	    key: 'onTouchCancel',
	    value: function onTouchCancel( /*object*/event) {

	      // Stop tracking velocity
	      clearInterval(this._trackerId);
	      this._trackerId = null;

	      if (this._stopPropagation()) {
	        event.stopPropagation();
	      }
	    }
	  }, {
	    key: 'onTouchMove',
	    value: function onTouchMove( /*object*/event) {
	      var moveX = event.touches[0].pageX;
	      var moveY = event.touches[0].pageY;

	      // Compute delta scrolled since last drag
	      // Mobile, scrolling is inverted
	      this._deltaX = MOVE_AMPLITUDE * (this._lastTouchX - moveX);
	      this._deltaY = MOVE_AMPLITUDE * (this._lastTouchY - moveY);

	      var handleScrollX = this._handleScrollX(this._deltaX, this._deltaY);
	      var handleScrollY = this._handleScrollY(this._deltaY, this._deltaX);
	      if (!handleScrollX && !handleScrollY) {
	        return;
	      }

	      // If we can handle scroll update last touch for computing delta
	      if (handleScrollX) {
	        this._lastTouchX = moveX;
	      } else {
	        this._deltaX = 0;
	      }
	      if (handleScrollY) {
	        this._lastTouchY = moveY;
	      } else {
	        this._deltaY = 0;
	      }

	      event.preventDefault();

	      // Ensure minimum delta magnitude is met to avoid jitter
	      var changed = false;
	      if (Math.abs(this._deltaX) > 2 || Math.abs(this._deltaY) > 2) {
	        if (this._stopPropagation()) {
	          event.stopPropagation();
	        }
	        changed = true;
	      }

	      // Request animation frame to trigger scroll of computed delta
	      if (changed === true && this._dragAnimationId === null) {
	        this._dragAnimationId = (0, _requestAnimationFramePolyfill2.default)(this._didTouchMove);
	      }
	    }

	    /**
	     * Fire scroll callback based on computed drag delta.
	     * Also track accummulated delta so we can calculate velocity
	     */

	  }, {
	    key: '_didTouchMove',
	    value: function _didTouchMove() {
	      this._dragAnimationId = null;

	      this._onTouchScrollCallback(this._deltaX, this._deltaY);
	      this._accumulatedDeltaX += this._deltaX;
	      this._accumulatedDeltaY += this._deltaY;
	      this._deltaX = 0;
	      this._deltaY = 0;
	    }

	    /**
	     * Compute velocity based on a weighted average of drag over last 100 ms and
	     * previous velocity.  Combining into a moving average results in a smoother scroll.
	     */

	  }, {
	    key: '_track',
	    value: function _track() {
	      var now = Date.now();
	      var elapsed = now - this._lastFrameTimestamp;
	      var oldVelocityX = this._velocityX;
	      var oldVelocityY = this._velocityY;

	      // We compute velocity using a weighted average of the current velocity and the previous velocity
	      // If the previous velocity is 0, put the full weight on the last 100 ms
	      var weight = 0.8;
	      if (elapsed < TRACKER_TIMEOUT) {
	        weight *= elapsed / TRACKER_TIMEOUT;
	      }
	      if (oldVelocityX === 0 && oldVelocityY === 0) {
	        weight = 1;
	      }

	      // Formula for computing weighted average of velocity
	      this._velocityX = weight * (TRACKER_TIMEOUT * this._accumulatedDeltaX / (1 + elapsed));
	      if (weight < 1) {
	        this._velocityX += (1 - weight) * oldVelocityX;
	      }

	      this._velocityY = weight * (TRACKER_TIMEOUT * this._accumulatedDeltaY / (1 + elapsed));
	      if (weight < 1) {
	        this._velocityY += (1 - weight) * oldVelocityY;
	      }

	      this._accumulatedDeltaX = 0;
	      this._accumulatedDeltaY = 0;
	      this._lastFrameTimestamp = now;
	    }

	    /**
	     * To kick off deceleration / momentum scrolling,
	     * handle any scrolling from a drag which was waiting for an animation frame
	     * Then update our velocity
	     * Finally start the momentum scrolling handler (autoScroll)
	     */

	  }, {
	    key: '_startAutoScroll',
	    value: function _startAutoScroll() {
	      this._autoScrollTimestamp = Date.now();
	      if (this._deltaX > 0 || this.deltaY > 0) {
	        this._didTouchMove();
	      }
	      this._track();
	      this._autoScroll();
	    }

	    /**
	     * Compute a scroll delta with an exponential decay based on time elapsed since drag was released.
	     * This is called recursively on animation frames until the delta is below a threshold (5 pixels)
	     */

	  }, {
	    key: '_autoScroll',
	    value: function _autoScroll() {
	      var elapsed = Date.now() - this._autoScrollTimestamp;
	      var factor = DECELERATION_AMPLITUDE * Math.exp(-elapsed / DECELERATION_FACTOR);
	      var deltaX = factor * this._velocityX;
	      var deltaY = factor * this._velocityY;

	      if (Math.abs(deltaX) <= 5 || !this._handleScrollX(deltaX, deltaY)) {
	        deltaX = 0;
	      }
	      if (Math.abs(deltaY) <= 5 || !this._handleScrollY(deltaY, deltaX)) {
	        deltaY = 0;
	      }

	      if (deltaX !== 0 || deltaY !== 0) {
	        this._onTouchScrollCallback(deltaX, deltaY);
	        (0, _requestAnimationFramePolyfill2.default)(this._autoScroll);
	      }
	    }
	  }]);

	  return ReactTouchHandler;
	}();

	module.exports = ReactTouchHandler;

/***/ }),
/* 54 */
/***/ (function(module, exports, __webpack_require__) {

	'use strict';

	var _DOMMouseMoveTracker = __webpack_require__(55);

	var _DOMMouseMoveTracker2 = _interopRequireDefault(_DOMMouseMoveTracker);

	var _Keys = __webpack_require__(58);

	var _Keys2 = _interopRequireDefault(_Keys);

	var _React = __webpack_require__(29);

	var _React2 = _interopRequireDefault(_React);

	var _createReactClass = __webpack_require__(31);

	var _createReactClass2 = _interopRequireDefault(_createReactClass);

	var _propTypes = __webpack_require__(39);

	var _propTypes2 = _interopRequireDefault(_propTypes);

	var _ReactDOM = __webpack_require__(59);

	var _ReactDOM2 = _interopRequireDefault(_ReactDOM);

	var _ReactComponentWithPureRenderMixin = __webpack_require__(44);

	var _ReactComponentWithPureRenderMixin2 = _interopRequireDefault(_ReactComponentWithPureRenderMixin);

	var _ReactWheelHandler = __webpack_require__(45);

	var _ReactWheelHandler2 = _interopRequireDefault(_ReactWheelHandler);

	var _cssVar = __webpack_require__(61);

	var _cssVar2 = _interopRequireDefault(_cssVar);

	var _cx = __webpack_require__(62);

	var _cx2 = _interopRequireDefault(_cx);

	var _emptyFunction = __webpack_require__(46);

	var _emptyFunction2 = _interopRequireDefault(_emptyFunction);

	var _FixedDataTableTranslateDOMPosition = __webpack_require__(63);

	var _FixedDataTableTranslateDOMPosition2 = _interopRequireDefault(_FixedDataTableTranslateDOMPosition);

	function _interopRequireDefault(obj) { return obj && obj.__esModule ? obj : { default: obj }; }

	/**
	 * Copyright Schrodinger, LLC
	 * All rights reserved.
	 *
	 * This source code is licensed under the BSD-style license found in the
	 * LICENSE file in the root directory of this source tree. An additional grant
	 * of patent rights can be found in the PATENTS file in the same directory.
	 *
	 * @providesModule Scrollbar
	 * @typechecks
	 */

	var UNSCROLLABLE_STATE = {
	  position: 0,
	  scrollable: false
	};

	var FACE_MARGIN = parseInt((0, _cssVar2.default)('scrollbar-face-margin'), 10);
	var FACE_MARGIN_2 = FACE_MARGIN * 2;
	var FACE_SIZE_MIN = 30;
	var KEYBOARD_SCROLL_AMOUNT = 40;

	var _lastScrolledScrollbar = null;

	var Scrollbar = (0, _createReactClass2.default)({
	  displayName: 'Scrollbar',
	  mixins: [_ReactComponentWithPureRenderMixin2.default],

	  propTypes: {
	    contentSize: _propTypes2.default.number.isRequired,
	    defaultPosition: _propTypes2.default.number,
	    isOpaque: _propTypes2.default.bool,
	    orientation: _propTypes2.default.oneOf(['vertical', 'horizontal']),
	    onScroll: _propTypes2.default.func,
	    position: _propTypes2.default.number,
	    size: _propTypes2.default.number.isRequired,
	    trackColor: _propTypes2.default.oneOf(['gray']),
	    zIndex: _propTypes2.default.number,
	    verticalTop: _propTypes2.default.number
	  },

	  getInitialState: function getInitialState() /*object*/{
	    var props = this.props;
	    return this._calculateState(props.position || props.defaultPosition || 0, props.size, props.contentSize, props.orientation);
	  },
	  componentWillReceiveProps: function componentWillReceiveProps( /*object*/nextProps) {
	    var controlledPosition = nextProps.position;
	    if (controlledPosition === undefined) {
	      this._setNextState(this._calculateState(this.state.position, nextProps.size, nextProps.contentSize, nextProps.orientation));
	    } else {
	      this._setNextState(this._calculateState(controlledPosition, nextProps.size, nextProps.contentSize, nextProps.orientation), nextProps);
	    }
	  },
	  getDefaultProps: function getDefaultProps() /*object*/{
	    return {
	      defaultPosition: 0,
	      isOpaque: false,
	      onScroll: _emptyFunction2.default,
	      orientation: 'vertical',
	      zIndex: 99
	    };
	  },
	  render: function render() /*?object*/{
	    if (!this.state.scrollable) {
	      return null;
	    }

	    var size = this.props.size;
	    var mainStyle;
	    var faceStyle;
	    var isHorizontal = this.state.isHorizontal;
	    var isVertical = !isHorizontal;
	    var isActive = this.state.focused || this.state.isDragging;
	    var faceSize = this.state.faceSize;
	    var isOpaque = this.props.isOpaque;
	    var verticalTop = this.props.verticalTop || 0;

	    var mainClassName = (0, _cx2.default)({
	      'ScrollbarLayout/main': true,
	      'ScrollbarLayout/mainVertical': isVertical,
	      'ScrollbarLayout/mainHorizontal': isHorizontal,
	      'public/Scrollbar/main': true,
	      'public/Scrollbar/mainOpaque': isOpaque,
	      'public/Scrollbar/mainActive': isActive
	    });

	    var faceClassName = (0, _cx2.default)({
	      'ScrollbarLayout/face': true,
	      'ScrollbarLayout/faceHorizontal': isHorizontal,
	      'ScrollbarLayout/faceVertical': isVertical,
	      'public/Scrollbar/faceActive': isActive,
	      'public/Scrollbar/face': true
	    });

	    var position = this.state.position * this.state.scale + FACE_MARGIN;

	    if (isHorizontal) {
	      mainStyle = {
	        width: size
	      };
	      faceStyle = {
	        width: faceSize - FACE_MARGIN_2
	      };
	      (0, _FixedDataTableTranslateDOMPosition2.default)(faceStyle, position, 0, this._initialRender);
	    } else {
	      mainStyle = {
	        top: verticalTop,
	        height: size
	      };
	      faceStyle = {
	        height: faceSize - FACE_MARGIN_2
	      };
	      (0, _FixedDataTableTranslateDOMPosition2.default)(faceStyle, 0, position, this._initialRender);
	    }

	    mainStyle.zIndex = this.props.zIndex;

	    if (this.props.trackColor === 'gray') {
	      mainStyle.backgroundColor = (0, _cssVar2.default)('fbui-desktop-background-light');
	    }

	    return _React2.default.createElement(
	      'div',
	      {
	        onFocus: this._onFocus,
	        onBlur: this._onBlur,
	        onKeyDown: this._onKeyDown,
	        onMouseDown: this._onMouseDown,
	        onWheel: this._wheelHandler.onWheel,
	        className: mainClassName,
	        style: mainStyle,
	        tabIndex: 0 },
	      _React2.default.createElement('div', {
	        ref: 'face',
	        className: faceClassName,
	        style: faceStyle
	      })
	    );
	  },
	  componentWillMount: function componentWillMount() {
	    var isHorizontal = this.props.orientation === 'horizontal';
	    var onWheel = isHorizontal ? this._onWheelX : this._onWheelY;

	    this._wheelHandler = new _ReactWheelHandler2.default(onWheel, this._shouldHandleX, // Should hanlde horizontal scroll
	    this._shouldHandleY // Should handle vertical scroll
	    );
	    this._initialRender = true;
	  },
	  componentDidMount: function componentDidMount() {
	    this._mouseMoveTracker = new _DOMMouseMoveTracker2.default(this._onMouseMove, this._onMouseMoveEnd, document.documentElement);

	    if (this.props.position !== undefined && this.state.position !== this.props.position) {
	      this._didScroll();
	    }
	    this._initialRender = false;
	  },
	  componentWillUnmount: function componentWillUnmount() {
	    this._nextState = null;
	    this._mouseMoveTracker.releaseMouseMoves();
	    if (_lastScrolledScrollbar === this) {
	      _lastScrolledScrollbar = null;
	    }
	    delete this._mouseMoveTracker;
	  },
	  scrollBy: function scrollBy( /*number*/delta) {
	    this._onWheel(delta);
	  },
	  _shouldHandleX: function _shouldHandleX( /*number*/delta) /*boolean*/{
	    return this.props.orientation === 'horizontal' ? this._shouldHandleChange(delta) : false;
	  },
	  _shouldHandleY: function _shouldHandleY( /*number*/delta) /*boolean*/{
	    return this.props.orientation !== 'horizontal' ? this._shouldHandleChange(delta) : false;
	  },
	  _shouldHandleChange: function _shouldHandleChange( /*number*/delta) /*boolean*/{
	    var nextState = this._calculateState(this.state.position + delta, this.props.size, this.props.contentSize, this.props.orientation);
	    return nextState.position !== this.state.position;
	  },
	  _calculateState: function _calculateState(
	  /*number*/position,
	  /*number*/size,
	  /*number*/contentSize,
	  /*string*/orientation) /*object*/{
	    if (size < 1 || contentSize <= size) {
	      return UNSCROLLABLE_STATE;
	    }

	    var stateKey = position + '_' + size + '_' + contentSize + '_' + orientation;
	    if (this._stateKey === stateKey) {
	      return this._stateForKey;
	    }

	    // There are two types of positions here.
	    // 1) Phisical position: changed by mouse / keyboard
	    // 2) Logical position: changed by props.
	    // The logical position will be kept as as internal state and the `render()`
	    // function will translate it into physical position to render.

	    var isHorizontal = orientation === 'horizontal';
	    var scale = size / contentSize;
	    var faceSize = size * scale;

	    if (faceSize < FACE_SIZE_MIN) {
	      scale = (size - FACE_SIZE_MIN) / (contentSize - size);
	      faceSize = FACE_SIZE_MIN;
	    }

	    var scrollable = true;
	    var maxPosition = contentSize - size;

	    if (position < 0) {
	      position = 0;
	    } else if (position > maxPosition) {
	      position = maxPosition;
	    }

	    var isDragging = this._mouseMoveTracker ? this._mouseMoveTracker.isDragging() : false;

	    // This function should only return flat values that can be compared quiclky
	    // by `ReactComponentWithPureRenderMixin`.
	    var state = {
	      faceSize: faceSize,
	      isDragging: isDragging,
	      isHorizontal: isHorizontal,
	      position: position,
	      scale: scale,
	      scrollable: scrollable
	    };

	    // cache the state for later use.
	    this._stateKey = stateKey;
	    this._stateForKey = state;
	    return state;
	  },
	  _onWheelY: function _onWheelY( /*number*/deltaX, /*number*/deltaY) {
	    this._onWheel(deltaY);
	  },
	  _onWheelX: function _onWheelX( /*number*/deltaX, /*number*/deltaY) {
	    this._onWheel(deltaX);
	  },
	  _onWheel: function _onWheel( /*number*/delta) {
	    var props = this.props;

	    // The mouse may move faster then the animation frame does.
	    // Use `requestAnimationFrame` to avoid over-updating.
	    this._setNextState(this._calculateState(this.state.position + delta, props.size, props.contentSize, props.orientation));
	  },
	  _onMouseDown: function _onMouseDown( /*object*/event) {
	    var nextState;

	    if (event.target !== _ReactDOM2.default.findDOMNode(this.refs.face)) {
	      // Both `offsetX` and `layerX` are non-standard DOM property but they are
	      // magically available for browsers somehow.
	      var nativeEvent = event.nativeEvent;
	      var position = this.state.isHorizontal ? nativeEvent.offsetX || nativeEvent.layerX : nativeEvent.offsetY || nativeEvent.layerY;

	      // MouseDown on the scroll-track directly, move the center of the
	      // scroll-face to the mouse position.
	      var props = this.props;
	      position /= this.state.scale;
	      nextState = this._calculateState(position - this.state.faceSize * 0.5 / this.state.scale, props.size, props.contentSize, props.orientation);
	    } else {
	      nextState = {};
	    }

	    nextState.focused = true;
	    this._setNextState(nextState);

	    this._mouseMoveTracker.captureMouseMoves(event);
	    // Focus the node so it may receive keyboard event.
	    _ReactDOM2.default.findDOMNode(this).focus();
	  },
	  _onMouseMove: function _onMouseMove( /*number*/deltaX, /*number*/deltaY) {
	    var props = this.props;
	    var delta = this.state.isHorizontal ? deltaX : deltaY;
	    delta /= this.state.scale;

	    this._setNextState(this._calculateState(this.state.position + delta, props.size, props.contentSize, props.orientation));
	  },
	  _onMouseMoveEnd: function _onMouseMoveEnd() {
	    this._nextState = null;
	    this._mouseMoveTracker.releaseMouseMoves();
	    this.setState({ isDragging: false });
	  },
	  _onKeyDown: function _onKeyDown( /*object*/event) {
	    var keyCode = event.keyCode;

	    if (keyCode === _Keys2.default.TAB) {
	      // Let focus move off the scrollbar.
	      return;
	    }

	    var distance = KEYBOARD_SCROLL_AMOUNT;
	    var direction = 0;

	    if (this.state.isHorizontal) {
	      switch (keyCode) {
	        case _Keys2.default.HOME:
	          direction = -1;
	          distance = this.props.contentSize;
	          break;

	        case _Keys2.default.LEFT:
	          direction = -1;
	          break;

	        case _Keys2.default.RIGHT:
	          direction = 1;
	          break;

	        default:
	          return;
	      }
	    }

	    if (!this.state.isHorizontal) {
	      switch (keyCode) {
	        case _Keys2.default.SPACE:
	          if (event.shiftKey) {
	            direction = -1;
	          } else {
	            direction = 1;
	          }
	          break;

	        case _Keys2.default.HOME:
	          direction = -1;
	          distance = this.props.contentSize;
	          break;

	        case _Keys2.default.UP:
	          direction = -1;
	          break;

	        case _Keys2.default.DOWN:
	          direction = 1;
	          break;

	        case _Keys2.default.PAGE_UP:
	          direction = -1;
	          distance = this.props.size;
	          break;

	        case _Keys2.default.PAGE_DOWN:
	          direction = 1;
	          distance = this.props.size;
	          break;

	        default:
	          return;
	      }
	    }

	    event.preventDefault();

	    var props = this.props;
	    this._setNextState(this._calculateState(this.state.position + distance * direction, props.size, props.contentSize, props.orientation));
	  },
	  _onFocus: function _onFocus() {
	    this.setState({
	      focused: true
	    });
	  },
	  _onBlur: function _onBlur() {
	    this.setState({
	      focused: false
	    });
	  },
	  _blur: function _blur() {
	    var el = _ReactDOM2.default.findDOMNode(this);
	    if (!el) {
	      return;
	    }

	    try {
	      this._onBlur();
	      el.blur();
	    } catch (oops) {
	      // pass
	    }
	  },
	  _setNextState: function _setNextState( /*object*/nextState, /*?object*/props) {
	    props = props || this.props;
	    var controlledPosition = props.position;
	    var willScroll = this.state.position !== nextState.position;
	    if (controlledPosition === undefined) {
	      var callback = willScroll ? this._didScroll : undefined;
	      this.setState(nextState, callback);
	    } else if (controlledPosition === nextState.position) {
	      this.setState(nextState);
	    } else {
	      // Scrolling is controlled. Don't update the state and let the owner
	      // to update the scrollbar instead.
	      if (nextState.position !== undefined && nextState.position !== this.state.position) {
	        this.props.onScroll(nextState.position);
	      }
	      return;
	    }

	    if (willScroll && _lastScrolledScrollbar !== this) {
	      _lastScrolledScrollbar && _lastScrolledScrollbar._blur();
	      _lastScrolledScrollbar = this;
	    }
	  },
	  _didScroll: function _didScroll() {
	    this.props.onScroll(this.state.position);
	  }
	});

	Scrollbar.KEYBOARD_SCROLL_AMOUNT = KEYBOARD_SCROLL_AMOUNT;
	Scrollbar.SIZE = parseInt((0, _cssVar2.default)('scrollbar-size'), 10);

	module.exports = Scrollbar;

/***/ }),
/* 55 */
/***/ (function(module, exports, __webpack_require__) {

	/**
	 * Copyright Schrodinger, LLC
	 * All rights reserved.
	 *
	 * This source code is licensed under the BSD-style license found in the
	 * LICENSE file in the root directory of this source tree. An additional grant
	 * of patent rights can be found in the PATENTS file in the same directory.
	 *
	 * This class listens to events on the document and then updates a react
	 * component through callbacks.
	 * Please note that captureMouseMove must be called in
	 * order to initialize listeners on mousemove and mouseup.
	 * releaseMouseMove must be called to remove them. It is important to
	 * call releaseMouseMoves since mousemove is expensive to listen to.
	 *
	 * @providesModule DOMMouseMoveTracker
	 * @typechecks
	 */

	'use strict';

	var _createClass = function () { function defineProperties(target, props) { for (var i = 0; i < props.length; i++) { var descriptor = props[i]; descriptor.enumerable = descriptor.enumerable || false; descriptor.configurable = true; if ("value" in descriptor) descriptor.writable = true; Object.defineProperty(target, descriptor.key, descriptor); } } return function (Constructor, protoProps, staticProps) { if (protoProps) defineProperties(Constructor.prototype, protoProps); if (staticProps) defineProperties(Constructor, staticProps); return Constructor; }; }();

	var _EventListener = __webpack_require__(56);

	var _EventListener2 = _interopRequireDefault(_EventListener);

	var _cancelAnimationFramePolyfill = __webpack_require__(57);

	var _cancelAnimationFramePolyfill2 = _interopRequireDefault(_cancelAnimationFramePolyfill);

	var _requestAnimationFramePolyfill = __webpack_require__(51);

	var _requestAnimationFramePolyfill2 = _interopRequireDefault(_requestAnimationFramePolyfill);

	function _interopRequireDefault(obj) { return obj && obj.__esModule ? obj : { default: obj }; }

	function _classCallCheck(instance, Constructor) { if (!(instance instanceof Constructor)) { throw new TypeError("Cannot call a class as a function"); } }

	var DOMMouseMoveTracker = function () {
	  /**
	   * onMove is the callback that will be called on every mouse move.
	   * onMoveEnd is called on mouse up when movement has ended.
	   */
	  function DOMMouseMoveTracker(
	  /*function*/onMove,
	  /*function*/onMoveEnd,
	  /*DOMElement*/domNode) {
	    _classCallCheck(this, DOMMouseMoveTracker);

	    this._isDragging = false;
	    this._animationFrameID = null;
	    this._domNode = domNode;
	    this._onMove = onMove;
	    this._onMoveEnd = onMoveEnd;
	    this._onMouseEnd = this._onMouseEnd.bind(this);
	    this._onMouseMove = this._onMouseMove.bind(this);
	    this._onMouseUp = this._onMouseUp.bind(this);
	    this._didMouseMove = this._didMouseMove.bind(this);
	  }

	  /**
	   * This is to set up the listeners for listening to mouse move
	   * and mouse up signaling the movement has ended. Please note that these
	   * listeners are added at the document.body level. It takes in an event
	   * in order to grab inital state.
	   */


	  _createClass(DOMMouseMoveTracker, [{
	    key: 'captureMouseMoves',
	    value: function captureMouseMoves( /*object*/event) {
	      if (!this._eventMoveToken && !this._eventUpToken && !this._eventLeaveToken && !this._eventOutToken) {
	        this._eventMoveToken = _EventListener2.default.listen(this._domNode, 'mousemove', this._onMouseMove);
	        this._eventUpToken = _EventListener2.default.listen(this._domNode, 'mouseup', this._onMouseUp);
	        this._eventLeaveToken = _EventListener2.default.listen(this._domNode, 'mouseleave', this._onMouseEnd);
	        this._eventOutToken = _EventListener2.default.listen(this._domNode, 'mouseout', this.onMouseEnd);
	      }

	      if (!this._isDragging) {
	        this._deltaX = 0;
	        this._deltaY = 0;
	        this._isDragging = true;
	        this._x = event.clientX;
	        this._y = event.clientY;
	      }
	      event.preventDefault();
	    }

	    /**
	     * These releases all of the listeners on document.body.
	     */

	  }, {
	    key: 'releaseMouseMoves',
	    value: function releaseMouseMoves() {
	      if (this._eventMoveToken && this._eventUpToken && this._eventLeaveToken && this._eventOutToken) {
	        this._eventMoveToken.remove();
	        this._eventMoveToken = null;
	        this._eventUpToken.remove();
	        this._eventUpToken = null;
	        this._eventLeaveToken.remove();
	        this._eventLeaveToken = null;
	        this._eventOutToken.remove();
	        this._eventOutToken = null;
	      }

	      if (this._animationFrameID !== null) {
	        (0, _cancelAnimationFramePolyfill2.default)(this._animationFrameID);
	        this._animationFrameID = null;
	      }

	      if (this._isDragging) {
	        this._isDragging = false;
	        this._x = null;
	        this._y = null;
	      }
	    }

	    /**
	     * Returns whether or not if the mouse movement is being tracked.
	     */

	  }, {
	    key: 'isDragging',
	    value: function isDragging() /*boolean*/{
	      return this._isDragging;
	    }

	    /**
	     * Calls onMove passed into constructor and updates internal state.
	     */

	  }, {
	    key: '_onMouseMove',
	    value: function _onMouseMove( /*object*/event) {
	      var x = event.clientX;
	      var y = event.clientY;

	      this._deltaX += x - this._x;
	      this._deltaY += y - this._y;

	      if (this._animationFrameID === null) {
	        // The mouse may move faster then the animation frame does.
	        // Use `requestAnimationFramePolyfill` to avoid over-updating.
	        this._animationFrameID = (0, _requestAnimationFramePolyfill2.default)(this._didMouseMove);
	      }

	      this._x = x;
	      this._y = y;
	      event.preventDefault();
	    }
	  }, {
	    key: '_didMouseMove',
	    value: function _didMouseMove() {
	      this._animationFrameID = null;
	      this._onMove(this._deltaX, this._deltaY);
	      this._deltaX = 0;
	      this._deltaY = 0;
	    }

	    /**
	     * Calls onMoveEnd passed into constructor and updates internal state.
	     */

	  }, {
	    key: '_onMouseUp',
	    value: function _onMouseUp() {
	      if (this._animationFrameID) {
	        this._didMouseMove();
	      }
	      this._onMoveEnd(false);
	    }

	    /**
	     * Calls onMoveEnd passed into the constructor, updates internal state, and cancels the move.
	     */

	  }, {
	    key: '_onMouseEnd',
	    value: function _onMouseEnd() {
	      this._onMoveEnd(true);
	    }
	  }]);

	  return DOMMouseMoveTracker;
	}();

	module.exports = DOMMouseMoveTracker;

/***/ }),
/* 56 */
/***/ (function(module, exports, __webpack_require__) {

	'use strict';

	var _emptyFunction = __webpack_require__(46);

	var _emptyFunction2 = _interopRequireDefault(_emptyFunction);

	function _interopRequireDefault(obj) { return obj && obj.__esModule ? obj : { default: obj }; }

	/**
	 * Upstream version of event listener. Does not take into account specific
	 * nature of platform.
	 */
	var EventListener = {
	  /**
	   * Listen to DOM events during the bubble phase.
	   *
	   * @param {DOMEventTarget} target DOM element to register listener on.
	   * @param {string} eventType Event type, e.g. 'click' or 'mouseover'.
	   * @param {function} callback Callback function.
	   * @return {object} Object with a `remove` method.
	   */
	  listen: function listen(target, eventType, callback) {
	    if (target.addEventListener) {
	      target.addEventListener(eventType, callback, false);
	      return {
	        remove: function remove() {
	          target.removeEventListener(eventType, callback, false);
	        }
	      };
	    } else if (target.attachEvent) {
	      target.attachEvent('on' + eventType, callback);
	      return {
	        remove: function remove() {
	          target.detachEvent('on' + eventType, callback);
	        }
	      };
	    }
	  },

	  /**
	   * Listen to DOM events during the capture phase.
	   *
	   * @param {DOMEventTarget} target DOM element to register listener on.
	   * @param {string} eventType Event type, e.g. 'click' or 'mouseover'.
	   * @param {function} callback Callback function.
	   * @return {object} Object with a `remove` method.
	   */
	  capture: function capture(target, eventType, callback) {
	    if (target.addEventListener) {
	      target.addEventListener(eventType, callback, true);
	      return {
	        remove: function remove() {
	          target.removeEventListener(eventType, callback, true);
	        }
	      };
	    } else {
	      if (false) {
	        console.error('Attempted to listen to events during the capture phase on a ' + 'browser that does not support the capture phase. Your application ' + 'will not receive some events.');
	      }
	      return {
	        remove: _emptyFunction2.default
	      };
	    }
	  },

	  registerDefault: function registerDefault() {}
	}; /**
	    * Copyright Schrodinger, LLC
	    * All rights reserved.
	    *
	    * This source code is licensed under the BSD-style license found in the
	    * LICENSE file in the root directory of this source tree. An additional grant
	    * of patent rights can be found in the PATENTS file in the same directory.
	    *
	    * @providesModule EventListener
	    * @typechecks
	    */

	module.exports = EventListener;

/***/ }),
/* 57 */
/***/ (function(module, exports) {

	/* WEBPACK VAR INJECTION */(function(global) {"use strict";

	/**
	 * Copyright Schrodinger, LLC
	 * All rights reserved.
	 *
	 * This source code is licensed under the BSD-style license found in the
	 * LICENSE file in the root directory of this source tree. An additional grant
	 * of patent rights can be found in the PATENTS file in the same directory.
	 *
	 * @providesModule cancelAnimationFramePolyfill
	 */

	/**
	 * Here is the native and polyfill version of cancelAnimationFrame.
	 * Please don't use it directly and use cancelAnimationFrame module instead.
	 */
	var cancelAnimationFrame = global.cancelAnimationFrame || global.webkitCancelAnimationFrame || global.mozCancelAnimationFrame || global.oCancelAnimationFrame || global.msCancelAnimationFrame || global.clearTimeout;

	module.exports = cancelAnimationFrame;
	/* WEBPACK VAR INJECTION */}.call(exports, (function() { return this; }())))

/***/ }),
/* 58 */
/***/ (function(module, exports) {

	"use strict";

	/**
	 * Copyright Schrodinger, LLC
	 * All rights reserved.
	 *
	 * This source code is licensed under the BSD-style license found in the
	 * LICENSE file in the root directory of this source tree. An additional grant
	 * of patent rights can be found in the PATENTS file in the same directory.
	 *
	 * @providesModule Keys
	 */

	module.exports = {
	  BACKSPACE: 8,
	  TAB: 9,
	  RETURN: 13,
	  ALT: 18,
	  ESC: 27,
	  SPACE: 32,
	  PAGE_UP: 33,
	  PAGE_DOWN: 34,
	  END: 35,
	  HOME: 36,
	  LEFT: 37,
	  UP: 38,
	  RIGHT: 39,
	  DOWN: 40,
	  DELETE: 46,
	  COMMA: 188,
	  PERIOD: 190,
	  A: 65,
	  Z: 90,
	  ZERO: 48,
	  NUMPAD_0: 96,
	  NUMPAD_9: 105
	};

/***/ }),
/* 59 */
/***/ (function(module, exports, __webpack_require__) {

	'use strict';

	/**
	 * Copyright Schrodinger, LLC
	 * All rights reserved.
	 *
	 * This source code is licensed under the BSD-style license found in the
	 * LICENSE file in the root directory of this source tree. An additional grant
	 * of patent rights can be found in the PATENTS file in the same directory.
	 *
	 * @providesModule ReactDOM
	 */

	module.exports = __webpack_require__(60);

/***/ }),
/* 60 */
/***/ (function(module, exports) {

	module.exports = __WEBPACK_EXTERNAL_MODULE_60__;

/***/ }),
/* 61 */
/***/ (function(module, exports) {

	/**
	 * Copyright Schrodinger, LLC
	 * All rights reserved.
	 *
	 * This source code is licensed under the BSD-style license found in the
	 * LICENSE file in the root directory of this source tree. An additional grant
	 * of patent rights can be found in the PATENTS file in the same directory.
	 *
	 * @providesModule cssVar
	 * @typechecks
	 */

	"use strict";

	var CSS_VARS = {
	  'scrollbar-face-active-color': '#7d7d7d',
	  'scrollbar-face-color': '#c2c2c2',
	  'scrollbar-face-margin': '4px',
	  'scrollbar-face-radius': '6px',
	  'scrollbar-size': '15px',
	  'scrollbar-size-large': '17px',
	  'scrollbar-track-color': 'rgba(255, 255, 255, 0.8)',
	  'fbui-white': '#fff',
	  'fbui-desktop-background-light': '#f6f7f8'
	};

	/**
	 * @param {string} name
	 */
	function cssVar(name) {
	  if (CSS_VARS.hasOwnProperty(name)) {
	    return CSS_VARS[name];
	  }

	  throw new Error('cssVar' + '("' + name + '"): Unexpected class transformation.');
	}

	cssVar.CSS_VARS = CSS_VARS;

	module.exports = cssVar;

/***/ }),
/* 62 */
/***/ (function(module, exports) {

	'use strict';

	var _typeof = typeof Symbol === "function" && typeof Symbol.iterator === "symbol" ? function (obj) { return typeof obj; } : function (obj) { return obj && typeof Symbol === "function" && obj.constructor === Symbol && obj !== Symbol.prototype ? "symbol" : typeof obj; };

	/**
	 * Copyright Schrodinger, LLC
	 * All rights reserved.
	 *
	 * This source code is licensed under the BSD-style license found in the
	 * LICENSE file in the root directory of this source tree. An additional grant
	 * of patent rights can be found in the PATENTS file in the same directory.
	 *
	 * @providesModule cx
	 */

	var slashReplaceRegex = /\//g;
	var cache = {};

	function getClassName(className) {
	  if (cache[className]) {
	    return cache[className];
	  }

	  cache[className] = className.replace(slashReplaceRegex, '_');
	  return cache[className];
	}

	/**
	 * This function is used to mark string literals representing CSS class names
	 * so that they can be transformed statically. This allows for modularization
	 * and minification of CSS class names.
	 *
	 * In static_upstream, this function is actually implemented, but it should
	 * eventually be replaced with something more descriptive, and the transform
	 * that is used in the main stack should be ported for use elsewhere.
	 *
	 * @param string|object className to modularize, or an object of key/values.
	 *                      In the object case, the values are conditions that
	 *                      determine if the className keys should be included.
	 * @param [string ...]  Variable list of classNames in the string case.
	 * @return string       Renderable space-separated CSS className.
	 */
	function cx(classNames) {
	  var classNamesArray;
	  if ((typeof classNames === 'undefined' ? 'undefined' : _typeof(classNames)) == 'object') {
	    classNamesArray = Object.keys(classNames).filter(function (className) {
	      return classNames[className];
	    });
	  } else {
	    classNamesArray = Array.prototype.slice.call(arguments);
	  }

	  return classNamesArray.map(getClassName).join(' ');
	}

	module.exports = cx;

/***/ }),
/* 63 */
/***/ (function(module, exports, __webpack_require__) {

	'use strict';

	var _translateDOMPositionXY = __webpack_require__(64);

	var _translateDOMPositionXY2 = _interopRequireDefault(_translateDOMPositionXY);

	function _interopRequireDefault(obj) { return obj && obj.__esModule ? obj : { default: obj }; }

	function FixedDataTableTranslateDOMPosition( /*object*/style, /*number*/x, /*number*/y) {
	  var initialRender = arguments.length > 3 && arguments[3] !== undefined ? arguments[3] : false;

	  if (initialRender) {
	    style.left = x + 'px';
	    style.top = y + 'px';
	  } else {
	    (0, _translateDOMPositionXY2.default)(style, x, y);
	  }
	} /**
	   * Copyright Schrodinger, LLC
	   * All rights reserved.
	   *
	   * This source code is licensed under the BSD-style license found in the
	   * LICENSE file in the root directory of this source tree. An additional grant
	   * of patent rights can be found in the PATENTS file in the same directory.
	   *
	   * @providesModule FixedDataTableTranslateDOMPosition
	   * @typechecks
	   */

	module.exports = FixedDataTableTranslateDOMPosition;

/***/ }),
/* 64 */
/***/ (function(module, exports, __webpack_require__) {

	/* WEBPACK VAR INJECTION */(function(global) {/**
	 * Copyright Schrodinger, LLC
	 * All rights reserved.
	 *
	 * This source code is licensed under the BSD-style license found in the
	 * LICENSE file in the root directory of this source tree. An additional grant
	 * of patent rights can be found in the PATENTS file in the same directory.
	 *
	 * @providesModule translateDOMPositionXY
	 * @typechecks
	 */

	'use strict';

	var _BrowserSupportCore = __webpack_require__(65);

	var _BrowserSupportCore2 = _interopRequireDefault(_BrowserSupportCore);

	var _getVendorPrefixedName = __webpack_require__(66);

	var _getVendorPrefixedName2 = _interopRequireDefault(_getVendorPrefixedName);

	function _interopRequireDefault(obj) { return obj && obj.__esModule ? obj : { default: obj }; }

	var TRANSFORM = (0, _getVendorPrefixedName2.default)('transform');
	var BACKFACE_VISIBILITY = (0, _getVendorPrefixedName2.default)('backfaceVisibility');

	var translateDOMPositionXY = function () {
	  if (_BrowserSupportCore2.default.hasCSSTransforms()) {
	    var ua = global.window ? global.window.navigator.userAgent : 'UNKNOWN';
	    var isSafari = /Safari\//.test(ua) && !/Chrome\//.test(ua);
	    // It appears that Safari messes up the composition order
	    // of GPU-accelerated layers
	    // (see bug https://bugs.webkit.org/show_bug.cgi?id=61824).
	    // Use 2D translation instead.
	    if (!isSafari && _BrowserSupportCore2.default.hasCSS3DTransforms()) {
	      return function ( /*object*/style, /*number*/x, /*number*/y) {
	        style[TRANSFORM] = 'translate3d(' + x + 'px,' + y + 'px,0)';
	        style[BACKFACE_VISIBILITY] = 'hidden';
	      };
	    } else {
	      return function ( /*object*/style, /*number*/x, /*number*/y) {
	        style[TRANSFORM] = 'translate(' + x + 'px,' + y + 'px)';
	      };
	    }
	  } else {
	    return function ( /*object*/style, /*number*/x, /*number*/y) {
	      style.left = x + 'px';
	      style.top = y + 'px';
	    };
	  }
	}();

	module.exports = translateDOMPositionXY;
	/* WEBPACK VAR INJECTION */}.call(exports, (function() { return this; }())))

/***/ }),
/* 65 */
/***/ (function(module, exports, __webpack_require__) {

	'use strict';

	var _getVendorPrefixedName = __webpack_require__(66);

	var _getVendorPrefixedName2 = _interopRequireDefault(_getVendorPrefixedName);

	function _interopRequireDefault(obj) { return obj && obj.__esModule ? obj : { default: obj }; }

	var BrowserSupportCore = {
	  /**
	   * @return {bool} True if browser supports css animations.
	   */
	  hasCSSAnimations: function hasCSSAnimations() {
	    return !!(0, _getVendorPrefixedName2.default)('animationName');
	  },

	  /**
	   * @return {bool} True if browser supports css transforms.
	   */
	  hasCSSTransforms: function hasCSSTransforms() {
	    return !!(0, _getVendorPrefixedName2.default)('transform');
	  },

	  /**
	   * @return {bool} True if browser supports css 3d transforms.
	   */
	  hasCSS3DTransforms: function hasCSS3DTransforms() {
	    return !!(0, _getVendorPrefixedName2.default)('perspective');
	  },

	  /**
	   * @return {bool} True if browser supports css transitions.
	   */
	  hasCSSTransitions: function hasCSSTransitions() {
	    return !!(0, _getVendorPrefixedName2.default)('transition');
	  }
	}; /**
	    * Copyright Schrodinger, LLC
	    * All rights reserved.
	    *
	    * This source code is licensed under the BSD-style license found in the
	    * LICENSE file in the root directory of this source tree. An additional grant
	    * of patent rights can be found in the PATENTS file in the same directory.
	    *
	    * @providesModule BrowserSupportCore
	    */

	module.exports = BrowserSupportCore;

/***/ }),
/* 66 */
/***/ (function(module, exports, __webpack_require__) {

	'use strict';

	var _ExecutionEnvironment = __webpack_require__(50);

	var _ExecutionEnvironment2 = _interopRequireDefault(_ExecutionEnvironment);

	var _camelize = __webpack_require__(67);

	var _camelize2 = _interopRequireDefault(_camelize);

	var _invariant = __webpack_require__(68);

	var _invariant2 = _interopRequireDefault(_invariant);

	function _interopRequireDefault(obj) { return obj && obj.__esModule ? obj : { default: obj }; }

	var memoized = {}; /**
	                    * Copyright Schrodinger, LLC
	                    * All rights reserved.
	                    *
	                    * This source code is licensed under the BSD-style license found in the
	                    * LICENSE file in the root directory of this source tree. An additional grant
	                    * of patent rights can be found in the PATENTS file in the same directory.
	                    *
	                    * @providesModule getVendorPrefixedName
	                    * @typechecks
	                    */

	var prefixes = ['Webkit', 'ms', 'Moz', 'O'];
	var prefixRegex = new RegExp('^(' + prefixes.join('|') + ')');
	var testStyle = _ExecutionEnvironment2.default.canUseDOM ? document.createElement('div').style : {};

	function getWithPrefix(name) {
	  for (var i = 0; i < prefixes.length; i++) {
	    var prefixedName = prefixes[i] + name;
	    if (prefixedName in testStyle) {
	      return prefixedName;
	    }
	  }
	  return null;
	}

	/**
	 * @param {string} property Name of a css property to check for.
	 * @return {?string} property name supported in the browser, or null if not
	 * supported.
	 */
	function getVendorPrefixedName(property) {
	  var name = (0, _camelize2.default)(property);
	  if (memoized[name] === undefined) {
	    var capitalizedName = name.charAt(0).toUpperCase() + name.slice(1);
	    if (prefixRegex.test(capitalizedName)) {
	      (0, _invariant2.default)(false, 'getVendorPrefixedName must only be called with unprefixed' + 'CSS property names. It was called with %s', property);
	    }
	    memoized[name] = name in testStyle ? name : getWithPrefix(capitalizedName);
	  }
	  return memoized[name];
	}

	module.exports = getVendorPrefixedName;

/***/ }),
/* 67 */
/***/ (function(module, exports) {

	"use strict";

	/**
	 * Copyright Schrodinger, LLC
	 * All rights reserved.
	 *
	 * This source code is licensed under the BSD-style license found in the
	 * LICENSE file in the root directory of this source tree. An additional grant
	 * of patent rights can be found in the PATENTS file in the same directory.
	 *
	 * @providesModule camelize
	 * @typechecks
	 */

	var _hyphenPattern = /-(.)/g;

	/**
	 * Camelcases a hyphenated string, for example:
	 *
	 *   > camelize('background-color')
	 *   < "backgroundColor"
	 *
	 * @param {string} string
	 * @return {string}
	 */
	function camelize(string) {
	  return string.replace(_hyphenPattern, function (_, character) {
	    return character.toUpperCase();
	  });
	}

	module.exports = camelize;

/***/ }),
/* 68 */
/***/ (function(module, exports, __webpack_require__) {

	/**
	 * Copyright Schrodinger, LLC
	 * All rights reserved.
	 *
	 * This source code is licensed under the BSD-style license found in the
	 * LICENSE file in the root directory of this source tree. An additional grant
	 * of patent rights can be found in the PATENTS file in the same directory.
	 *
	 * @providesModule invariant
	 */

	"use strict";

	/**
	 * Use invariant() to assert state which your program assumes to be true.
	 *
	 * Provide sprintf-style format (only %s is supported) and arguments
	 * to provide information about what broke and what you were
	 * expecting.
	 *
	 * The invariant message will be stripped in production, but the invariant
	 * will remain to ensure logic does not differ in production.
	 */

	var invariant = function invariant(condition, format, a, b, c, d, e, f) {
	  if (false) {
	    if (format === undefined) {
	      throw new Error('invariant requires an error message argument');
	    }
	  }

	  if (!condition) {
	    var error;
	    if (format === undefined) {
	      error = new Error('Minified exception occurred; use the non-minified dev environment ' + 'for the full error message and additional helpful warnings.');
	    } else {
	      var args = [a, b, c, d, e, f];
	      var argIndex = 0;
	      error = new Error('Invariant Violation: ' + format.replace(/%s/g, function () {
	        return args[argIndex++];
	      }));
	    }

	    error.framesToPop = 1; // we don't care about invariant's own frame
	    throw error;
	  }
	};

	module.exports = invariant;

/***/ }),
/* 69 */
/***/ (function(module, exports, __webpack_require__) {

	'use strict';

	var _React = __webpack_require__(29);

	var _React2 = _interopRequireDefault(_React);

	var _createReactClass = __webpack_require__(31);

	var _createReactClass2 = _interopRequireDefault(_createReactClass);

	var _propTypes = __webpack_require__(39);

	var _propTypes2 = _interopRequireDefault(_propTypes);

	var _FixedDataTableRowBuffer = __webpack_require__(70);

	var _FixedDataTableRowBuffer2 = _interopRequireDefault(_FixedDataTableRowBuffer);

	var _FixedDataTableRow = __webpack_require__(74);

	var _FixedDataTableRow2 = _interopRequireDefault(_FixedDataTableRow);

	var _cx = __webpack_require__(62);

	var _cx2 = _interopRequireDefault(_cx);

	var _emptyFunction = __webpack_require__(46);

	var _emptyFunction2 = _interopRequireDefault(_emptyFunction);

	var _joinClasses = __webpack_require__(82);

	var _joinClasses2 = _interopRequireDefault(_joinClasses);

	function _interopRequireDefault(obj) { return obj && obj.__esModule ? obj : { default: obj }; }

	/**
	 * Copyright Schrodinger, LLC
	 * All rights reserved.
	 *
	 * This source code is licensed under the BSD-style license found in the
	 * LICENSE file in the root directory of this source tree. An additional grant
	 * of patent rights can be found in the PATENTS file in the same directory.
	 *
	 * @providesModule FixedDataTableBufferedRows
	 * @typechecks
	 */

	var FixedDataTableBufferedRows = (0, _createReactClass2.default)({
	  displayName: 'FixedDataTableBufferedRows',

	  propTypes: {
<<<<<<< HEAD
	    isScrolling: PropTypes.bool,
	    defaultRowHeight: PropTypes.number.isRequired,
	    firstRowIndex: PropTypes.number.isRequired,
	    firstRowOffset: PropTypes.number.isRequired,
	    fixedColumns: PropTypes.array.isRequired,
	    height: PropTypes.number.isRequired,
	    offsetTop: PropTypes.number.isRequired,
	    onRowClick: PropTypes.func,
	    onRowDoubleClick: PropTypes.func,
	    onRowMouseDown: PropTypes.func,
	    onRowMouseEnter: PropTypes.func,
	    onRowMouseLeave: PropTypes.func,
	    rowClassNameGetter: PropTypes.func,
	    rowsCount: PropTypes.number.isRequired,
	    rowHeightGetter: PropTypes.func,
	    rowKeyGetter: PropTypes.func,
	    rowPositionGetter: PropTypes.func.isRequired,
	    scrollLeft: PropTypes.number.isRequired,
	    scrollableColumns: PropTypes.array.isRequired,
	    showLastRowBorder: PropTypes.bool,
	    showBorderOnAllRows: PropTypes.bool,
	    width: PropTypes.number.isRequired
=======
	    bufferRowCount: _propTypes2.default.number,
	    isScrolling: _propTypes2.default.bool,
	    defaultRowHeight: _propTypes2.default.number.isRequired,
	    firstRowIndex: _propTypes2.default.number.isRequired,
	    firstRowOffset: _propTypes2.default.number.isRequired,
	    fixedColumns: _propTypes2.default.array.isRequired,
	    height: _propTypes2.default.number.isRequired,
	    offsetTop: _propTypes2.default.number.isRequired,
	    onRowClick: _propTypes2.default.func,
	    onRowDoubleClick: _propTypes2.default.func,
	    onRowMouseDown: _propTypes2.default.func,
	    onRowMouseEnter: _propTypes2.default.func,
	    onRowMouseLeave: _propTypes2.default.func,
	    rowClassNameGetter: _propTypes2.default.func,
	    rowsCount: _propTypes2.default.number.isRequired,
	    rowHeightGetter: _propTypes2.default.func,
	    rowKeyGetter: _propTypes2.default.func,
	    rowPositionGetter: _propTypes2.default.func.isRequired,
	    scrollLeft: _propTypes2.default.number.isRequired,
	    scrollableColumns: _propTypes2.default.array.isRequired,
	    showLastRowBorder: _propTypes2.default.bool,
	    width: _propTypes2.default.number.isRequired
>>>>>>> 38015259
	  },

	  getInitialState: function getInitialState() /*object*/{
	    this._rowBuffer = new _FixedDataTableRowBuffer2.default(this.props.rowsCount, this.props.defaultRowHeight, this.props.height, this._getRowHeight, this.props.bufferRowCount);
	    return {
	      rowsToRender: this._rowBuffer.getRows(this.props.firstRowIndex, this.props.firstRowOffset)
	    };
	  },
	  componentWillMount: function componentWillMount() {
	    this._staticRowArray = [];
	    this._initialRender = true;
	  },
	  componentDidMount: function componentDidMount() {
	    setTimeout(this._updateBuffer, 1000);
	    this._initialRender = false;
	  },
	  componentWillReceiveProps: function componentWillReceiveProps( /*object*/nextProps) {
	    if (nextProps.rowsCount !== this.props.rowsCount || nextProps.defaultRowHeight !== this.props.defaultRowHeight || nextProps.height !== this.props.height) {
	      this._rowBuffer = new _FixedDataTableRowBuffer2.default(nextProps.rowsCount, nextProps.defaultRowHeight, nextProps.height, this._getRowHeight, this.props.bufferRowCount);
	    }
	    if (this.props.isScrolling && !nextProps.isScrolling) {
	      this._updateBuffer();
	    } else {
	      this.setState({
	        rowsToRender: this._rowBuffer.getRows(nextProps.firstRowIndex, nextProps.firstRowOffset)
	      });
	    }
	  },
	  _updateBuffer: function _updateBuffer() {
	    if (this._rowBuffer) {
	      this.setState({
	        rowsToRender: this._rowBuffer.getRowsWithUpdatedBuffer()
	      });
	    }
	  },
	  shouldComponentUpdate: function shouldComponentUpdate() /*boolean*/{
	    // Don't add PureRenderMixin to this component please.
	    return true;
	  },
	  componentWillUnmount: function componentWillUnmount() {
	    this._rowBuffer = null;
	    this._staticRowArray.length = 0;
	  },
	  render: function render() /*object*/{
	    var props = this.props;
	    var rowClassNameGetter = props.rowClassNameGetter || _emptyFunction2.default;
	    var rowPositionGetter = props.rowPositionGetter;

	    var rowsToRender = this.state.rowsToRender;

	    //Sort the rows, we slice first to avoid changing original
	    var sortedRowsToRender = rowsToRender.slice().sort(function (a, b) {
	      return a - b;
	    });
	    var rowPositions = {};

	    //Row position calculation requires that rows are calculated in order
	    sortedRowsToRender.forEach(function (rowIndex) {
	      rowPositions[rowIndex] = rowPositionGetter(rowIndex);
	    });

	    this._staticRowArray.length = rowsToRender.length;

	    var baseOffsetTop = props.firstRowOffset - props.rowPositionGetter(props.firstRowIndex) + props.offsetTop;

	    for (var i = 0; i < rowsToRender.length; ++i) {
	      var rowIndex = rowsToRender[i];
	      var currentRowHeight = this._getRowHeight(rowIndex);
	      var rowOffsetTop = baseOffsetTop + rowPositions[rowIndex];
	      var rowKey = props.rowKeyGetter ? props.rowKeyGetter(rowIndex) : i;

	      var hasBottomBorder = props.showBorderOnAllRows || rowIndex === props.rowsCount - 1 && props.showLastRowBorder;

	      this._staticRowArray[i] = _React2.default.createElement(_FixedDataTableRow2.default, {
	        key: rowKey,
	        isScrolling: props.isScrolling,
	        index: rowIndex,
	        width: props.width,
	        height: currentRowHeight,
	        hasBottomBorder: hasBottomBorder,
	        scrollLeft: Math.round(props.scrollLeft),
	        offsetTop: Math.round(rowOffsetTop),
	        fixedColumns: props.fixedColumns,
	        scrollableColumns: props.scrollableColumns,
	        onClick: props.onRowClick,
	        onDoubleClick: props.onRowDoubleClick,
	        onMouseDown: props.onRowMouseDown,
	        onMouseEnter: props.onRowMouseEnter,
	        onMouseLeave: props.onRowMouseLeave,
	        className: (0, _joinClasses2.default)(rowClassNameGetter(rowIndex), (0, _cx2.default)('public/fixedDataTable/bodyRow'))
	      });
	    }

	    return _React2.default.createElement(
	      'div',
	      null,
	      this._staticRowArray
	    );
	  },
	  _getRowHeight: function _getRowHeight( /*number*/index) /*number*/{
	    return this.props.rowHeightGetter ? this.props.rowHeightGetter(index) : this.props.defaultRowHeight;
	  }
	});

	module.exports = FixedDataTableBufferedRows;

/***/ }),
/* 70 */
/***/ (function(module, exports, __webpack_require__) {

	/**
	 * Copyright Schrodinger, LLC
	 * All rights reserved.
	 *
	 * This source code is licensed under the BSD-style license found in the
	 * LICENSE file in the root directory of this source tree. An additional grant
	 * of patent rights can be found in the PATENTS file in the same directory.
	 *
	 * @providesModule FixedDataTableRowBuffer
	 * @typechecks
	 */

	'use strict';

	var _createClass = function () { function defineProperties(target, props) { for (var i = 0; i < props.length; i++) { var descriptor = props[i]; descriptor.enumerable = descriptor.enumerable || false; descriptor.configurable = true; if ("value" in descriptor) descriptor.writable = true; Object.defineProperty(target, descriptor.key, descriptor); } } return function (Constructor, protoProps, staticProps) { if (protoProps) defineProperties(Constructor.prototype, protoProps); if (staticProps) defineProperties(Constructor, staticProps); return Constructor; }; }();

	var _IntegerBufferSet = __webpack_require__(71);

	var _IntegerBufferSet2 = _interopRequireDefault(_IntegerBufferSet);

	var _clamp = __webpack_require__(73);

	var _clamp2 = _interopRequireDefault(_clamp);

	var _invariant = __webpack_require__(68);

	var _invariant2 = _interopRequireDefault(_invariant);

	function _interopRequireDefault(obj) { return obj && obj.__esModule ? obj : { default: obj }; }

	function _classCallCheck(instance, Constructor) { if (!(instance instanceof Constructor)) { throw new TypeError("Cannot call a class as a function"); } }

	var MIN_BUFFER_ROWS = 3;
	var MAX_BUFFER_ROWS = 6;

	// FixedDataTableRowBuffer is a helper class that executes row buffering
	// logic for FixedDataTable. It figures out which rows should be rendered
	// and in which positions.

	var FixedDataTableRowBuffer = function () {
	  function FixedDataTableRowBuffer(
	  /*number*/rowsCount,
	  /*number*/defaultRowHeight,
	  /*number*/viewportHeight,
	  /*?function*/rowHeightGetter,
	  /*?number*/bufferRowCount) {
	    _classCallCheck(this, FixedDataTableRowBuffer);

	    (0, _invariant2.default)(defaultRowHeight !== 0, "defaultRowHeight musn't be equal 0 in FixedDataTableRowBuffer");

	    this._bufferSet = new _IntegerBufferSet2.default();
	    this._defaultRowHeight = defaultRowHeight;
	    this._viewportRowsBegin = 0;
	    this._viewportRowsEnd = 0;
	    this._maxVisibleRowCount = Math.ceil(viewportHeight / defaultRowHeight) + 1;
	    this._bufferRowsCount = bufferRowCount != null ? bufferRowCount : (0, _clamp2.default)(Math.floor(this._maxVisibleRowCount / 2), MIN_BUFFER_ROWS, MAX_BUFFER_ROWS);
	    this._rowsCount = rowsCount;
	    this._rowHeightGetter = rowHeightGetter;
	    this._rows = [];
	    this._viewportHeight = viewportHeight;

	    this.getRows = this.getRows.bind(this);
	    this.getRowsWithUpdatedBuffer = this.getRowsWithUpdatedBuffer.bind(this);
	  }

	  _createClass(FixedDataTableRowBuffer, [{
	    key: 'getRowsWithUpdatedBuffer',
	    value: function getRowsWithUpdatedBuffer() /*array*/{
	      var remainingBufferRows = 2 * this._bufferRowsCount;
	      var bufferRowIndex = Math.max(this._viewportRowsBegin - this._bufferRowsCount, 0);
	      while (bufferRowIndex < this._viewportRowsBegin) {
	        this._addRowToBuffer(bufferRowIndex, this._viewportRowsBegin, this._viewportRowsEnd - 1);
	        bufferRowIndex++;
	        remainingBufferRows--;
	      }
	      bufferRowIndex = this._viewportRowsEnd;
	      while (bufferRowIndex < this._rowsCount && remainingBufferRows > 0) {
	        this._addRowToBuffer(bufferRowIndex, this._viewportRowsBegin, this._viewportRowsEnd - 1);
	        bufferRowIndex++;
	        remainingBufferRows--;
	      }
	      return this._rows;
	    }
	  }, {
	    key: 'getRows',
	    value: function getRows(
	    /*number*/firstRowIndex,
	    /*number*/firstRowOffset) /*array*/{
	      var top = firstRowOffset;
	      var totalHeight = top;
	      var rowIndex = firstRowIndex;
	      var endIndex = Math.min(firstRowIndex + this._maxVisibleRowCount, this._rowsCount);

	      this._viewportRowsBegin = firstRowIndex;
	      while (rowIndex < endIndex || totalHeight < this._viewportHeight && rowIndex < this._rowsCount) {
	        this._addRowToBuffer(rowIndex, firstRowIndex, endIndex - 1);
	        totalHeight += this._rowHeightGetter(rowIndex);
	        ++rowIndex;
	        // Store index after the last viewport row as end, to be able to
	        // distinguish when there are no rows rendered in viewport
	        this._viewportRowsEnd = rowIndex;
	      }

	      return this._rows;
	    }
	  }, {
	    key: '_addRowToBuffer',
	    value: function _addRowToBuffer(
	    /*number*/rowIndex,
	    /*number*/firstViewportRowIndex,
	    /*number*/lastViewportRowIndex) {
	      var rowPosition = this._bufferSet.getValuePosition(rowIndex);
	      var viewportRowsCount = lastViewportRowIndex - firstViewportRowIndex + 1;
	      var allowedRowsCount = viewportRowsCount + this._bufferRowsCount * 2;
	      if (rowPosition === null && this._bufferSet.getSize() >= allowedRowsCount) {
	        rowPosition = this._bufferSet.replaceFurthestValuePosition(firstViewportRowIndex, lastViewportRowIndex, rowIndex);
	      }
	      if (rowPosition === null) {
	        // We can't reuse any of existing positions for this row. We have to
	        // create new position
	        rowPosition = this._bufferSet.getNewPositionForValue(rowIndex);
	        this._rows[rowPosition] = rowIndex;
	      } else {
	        // This row already is in the table with rowPosition position or it
	        // can replace row that is in that position
	        this._rows[rowPosition] = rowIndex;
	      }
	    }
	  }]);

	  return FixedDataTableRowBuffer;
	}();

	module.exports = FixedDataTableRowBuffer;

/***/ }),
/* 71 */
/***/ (function(module, exports, __webpack_require__) {

	/**
	 * Copyright Schrodinger, LLC
	 * All rights reserved.
	 *
	 * This source code is licensed under the BSD-style license found in the
	 * LICENSE file in the root directory of this source tree. An additional grant
	 * of patent rights can be found in the PATENTS file in the same directory.
	 *
	 * @providesModule IntegerBufferSet
	 * @typechecks
	 */

	'use strict';

	var _createClass = function () { function defineProperties(target, props) { for (var i = 0; i < props.length; i++) { var descriptor = props[i]; descriptor.enumerable = descriptor.enumerable || false; descriptor.configurable = true; if ("value" in descriptor) descriptor.writable = true; Object.defineProperty(target, descriptor.key, descriptor); } } return function (Constructor, protoProps, staticProps) { if (protoProps) defineProperties(Constructor.prototype, protoProps); if (staticProps) defineProperties(Constructor, staticProps); return Constructor; }; }();

	var _Heap = __webpack_require__(72);

	var _Heap2 = _interopRequireDefault(_Heap);

	var _invariant = __webpack_require__(68);

	var _invariant2 = _interopRequireDefault(_invariant);

	function _interopRequireDefault(obj) { return obj && obj.__esModule ? obj : { default: obj }; }

	function _classCallCheck(instance, Constructor) { if (!(instance instanceof Constructor)) { throw new TypeError("Cannot call a class as a function"); } }

	// Data structure that allows to store values and assign positions to them
	// in a way to minimize changing positions of stored values when new ones are
	// added or when some values are replaced. Stored elements are alwasy assigned
	// a consecutive set of positoins startin from 0 up to count of elements less 1
	// Following actions can be executed
	// * get position assigned to given value (null if value is not stored)
	// * create new entry for new value and get assigned position back
	// * replace value that is furthest from specified value range with new value
	//   and get it's position back
	// All operations take amortized log(n) time where n is number of elements in
	// the set.
	var IntegerBufferSet = function () {
	  function IntegerBufferSet() {
	    _classCallCheck(this, IntegerBufferSet);

	    this._valueToPositionMap = {};
	    this._size = 0;
	    this._smallValues = new _Heap2.default([], // Initial data in the heap
	    this._smallerComparator);
	    this._largeValues = new _Heap2.default([], // Initial data in the heap
	    this._greaterComparator);

	    this.getNewPositionForValue = this.getNewPositionForValue.bind(this);
	    this.getValuePosition = this.getValuePosition.bind(this);
	    this.getSize = this.getSize.bind(this);
	    this.replaceFurthestValuePosition = this.replaceFurthestValuePosition.bind(this);
	  }

	  _createClass(IntegerBufferSet, [{
	    key: 'getSize',
	    value: function getSize() /*number*/{
	      return this._size;
	    }
	  }, {
	    key: 'getValuePosition',
	    value: function getValuePosition( /*number*/value) /*?number*/{
	      if (this._valueToPositionMap[value] === undefined) {
	        return null;
	      }
	      return this._valueToPositionMap[value];
	    }
	  }, {
	    key: 'getNewPositionForValue',
	    value: function getNewPositionForValue( /*number*/value) /*number*/{
	      (0, _invariant2.default)(this._valueToPositionMap[value] === undefined, "Shouldn't try to find new position for value already stored in BufferSet");
	      var newPosition = this._size;
	      this._size++;
	      this._pushToHeaps(newPosition, value);
	      this._valueToPositionMap[value] = newPosition;
	      return newPosition;
	    }
	  }, {
	    key: 'replaceFurthestValuePosition',
	    value: function replaceFurthestValuePosition(
	    /*number*/lowValue,
	    /*number*/highValue,
	    /*number*/newValue) /*?number*/{
	      (0, _invariant2.default)(this._valueToPositionMap[newValue] === undefined, "Shouldn't try to replace values with value already stored value in " + "BufferSet");

	      this._cleanHeaps();
	      if (this._smallValues.empty() || this._largeValues.empty()) {
	        // Threre are currently no values stored. We will have to create new
	        // position for this value.
	        return null;
	      }

	      var minValue = this._smallValues.peek().value;
	      var maxValue = this._largeValues.peek().value;
	      if (minValue >= lowValue && maxValue <= highValue) {
	        // All values currently stored are necessary, we can't reuse any of them.
	        return null;
	      }

	      var valueToReplace;
	      if (lowValue - minValue > maxValue - highValue) {
	        // minValue is further from provided range. We will reuse it's position.
	        valueToReplace = minValue;
	        this._smallValues.pop();
	      } else {
	        valueToReplace = maxValue;
	        this._largeValues.pop();
	      }
	      var position = this._valueToPositionMap[valueToReplace];
	      delete this._valueToPositionMap[valueToReplace];
	      this._valueToPositionMap[newValue] = position;
	      this._pushToHeaps(position, newValue);

	      return position;
	    }
	  }, {
	    key: '_pushToHeaps',
	    value: function _pushToHeaps( /*number*/position, /*number*/value) {
	      var element = {
	        position: position,
	        value: value
	      };
	      // We can reuse the same object in both heaps, because we don't mutate them
	      this._smallValues.push(element);
	      this._largeValues.push(element);
	    }
	  }, {
	    key: '_cleanHeaps',
	    value: function _cleanHeaps() {
	      // We not usually only remove object from one heap while moving value.
	      // Here we make sure that there is no stale data on top of heaps.
	      this._cleanHeap(this._smallValues);
	      this._cleanHeap(this._largeValues);
	      var minHeapSize = Math.min(this._smallValues.size(), this._largeValues.size());
	      var maxHeapSize = Math.max(this._smallValues.size(), this._largeValues.size());
	      if (maxHeapSize > 10 * minHeapSize) {
	        // There are many old values in one of heaps. We nned to get rid of them
	        // to not use too avoid memory leaks
	        this._recreateHeaps();
	      }
	    }
	  }, {
	    key: '_recreateHeaps',
	    value: function _recreateHeaps() {
	      var sourceHeap = this._smallValues.size() < this._largeValues.size() ? this._smallValues : this._largeValues;
	      var newSmallValues = new _Heap2.default([], // Initial data in the heap
	      this._smallerComparator);
	      var newLargeValues = new _Heap2.default([], // Initial datat in the heap
	      this._greaterComparator);
	      while (!sourceHeap.empty()) {
	        var element = sourceHeap.pop();
	        // Push all stil valid elements to new heaps
	        if (this._valueToPositionMap[element.value] !== undefined) {
	          newSmallValues.push(element);
	          newLargeValues.push(element);
	        }
	      }
	      this._smallValues = newSmallValues;
	      this._largeValues = newLargeValues;
	    }
	  }, {
	    key: '_cleanHeap',
	    value: function _cleanHeap( /*object*/heap) {
	      while (!heap.empty() && this._valueToPositionMap[heap.peek().value] === undefined) {
	        heap.pop();
	      }
	    }
	  }, {
	    key: '_smallerComparator',
	    value: function _smallerComparator( /*object*/lhs, /*object*/rhs) /*boolean*/{
	      return lhs.value < rhs.value;
	    }
	  }, {
	    key: '_greaterComparator',
	    value: function _greaterComparator( /*object*/lhs, /*object*/rhs) /*boolean*/{
	      return lhs.value > rhs.value;
	    }
	  }]);

	  return IntegerBufferSet;
	}();

	module.exports = IntegerBufferSet;

/***/ }),
/* 72 */
/***/ (function(module, exports) {

	/**
	 * Copyright Schrodinger, LLC
	 * All rights reserved.
	 *
	 * This source code is licensed under the BSD-style license found in the
	 * LICENSE file in the root directory of this source tree. An additional grant
	 * of patent rights can be found in the PATENTS file in the same directory.
	 *
	 * @providesModule Heap
	 * @typechecks
	 * @preventMunge
	 */

	'use strict';

	/*
	 * @param {*} a
	 * @param {*} b
	 * @return {boolean}
	 */

	var _createClass = function () { function defineProperties(target, props) { for (var i = 0; i < props.length; i++) { var descriptor = props[i]; descriptor.enumerable = descriptor.enumerable || false; descriptor.configurable = true; if ("value" in descriptor) descriptor.writable = true; Object.defineProperty(target, descriptor.key, descriptor); } } return function (Constructor, protoProps, staticProps) { if (protoProps) defineProperties(Constructor.prototype, protoProps); if (staticProps) defineProperties(Constructor, staticProps); return Constructor; }; }();

	function _classCallCheck(instance, Constructor) { if (!(instance instanceof Constructor)) { throw new TypeError("Cannot call a class as a function"); } }

	function defaultComparator(a, b) {
	  return a < b;
	}

	var Heap = function () {
	  function Heap(items, comparator) {
	    _classCallCheck(this, Heap);

	    this._items = items || [];
	    this._size = this._items.length;
	    this._comparator = comparator || defaultComparator;
	    this._heapify();
	  }

	  /*
	   * @return {boolean}
	   */


	  _createClass(Heap, [{
	    key: 'empty',
	    value: function empty() {
	      return this._size === 0;
	    }

	    /*
	     * @return {*}
	     */

	  }, {
	    key: 'pop',
	    value: function pop() {
	      if (this._size === 0) {
	        return;
	      }

	      var elt = this._items[0];

	      var lastElt = this._items.pop();
	      this._size--;

	      if (this._size > 0) {
	        this._items[0] = lastElt;
	        this._sinkDown(0);
	      }

	      return elt;
	    }

	    /*
	     * @param {*} item
	     */

	  }, {
	    key: 'push',
	    value: function push(item) {
	      this._items[this._size++] = item;
	      this._bubbleUp(this._size - 1);
	    }

	    /*
	     * @return {number}
	     */

	  }, {
	    key: 'size',
	    value: function size() {
	      return this._size;
	    }

	    /*
	     * @return {*}
	     */

	  }, {
	    key: 'peek',
	    value: function peek() {
	      if (this._size === 0) {
	        return;
	      }

	      return this._items[0];
	    }
	  }, {
	    key: '_heapify',
	    value: function _heapify() {
	      for (var index = Math.floor((this._size + 1) / 2); index >= 0; index--) {
	        this._sinkDown(index);
	      }
	    }

	    /*
	     * @parent {number} index
	     */

	  }, {
	    key: '_bubbleUp',
	    value: function _bubbleUp(index) {
	      var elt = this._items[index];
	      while (index > 0) {
	        var parentIndex = Math.floor((index + 1) / 2) - 1;
	        var parentElt = this._items[parentIndex];

	        // if parentElt < elt, stop
	        if (this._comparator(parentElt, elt)) {
	          return;
	        }

	        // swap
	        this._items[parentIndex] = elt;
	        this._items[index] = parentElt;
	        index = parentIndex;
	      }
	    }

	    /*
	     * @parent {number} index
	     */

	  }, {
	    key: '_sinkDown',
	    value: function _sinkDown(index) {
	      var elt = this._items[index];

	      while (true) {
	        var leftChildIndex = 2 * (index + 1) - 1;
	        var rightChildIndex = 2 * (index + 1);
	        var swapIndex = -1;

	        if (leftChildIndex < this._size) {
	          var leftChild = this._items[leftChildIndex];
	          if (this._comparator(leftChild, elt)) {
	            swapIndex = leftChildIndex;
	          }
	        }

	        if (rightChildIndex < this._size) {
	          var rightChild = this._items[rightChildIndex];
	          if (this._comparator(rightChild, elt)) {
	            if (swapIndex === -1 || this._comparator(rightChild, this._items[swapIndex])) {
	              swapIndex = rightChildIndex;
	            }
	          }
	        }

	        // if we don't have a swap, stop
	        if (swapIndex === -1) {
	          return;
	        }

	        this._items[index] = this._items[swapIndex];
	        this._items[swapIndex] = elt;
	        index = swapIndex;
	      }
	    }
	  }]);

	  return Heap;
	}();

	module.exports = Heap;

/***/ }),
/* 73 */
/***/ (function(module, exports) {

	"use strict";

	/**
	 * Copyright Schrodinger, LLC
	 * All rights reserved.
	 *
	 * This source code is licensed under the BSD-style license found in the
	 * LICENSE file in the root directory of this source tree. An additional grant
	 * of patent rights can be found in the PATENTS file in the same directory.
	 *
	 * @providesModule clamp
	 * @typechecks
	 */

	/**
	 * Clamps (or clips or confines) the value to be between min and max.
	 * @param {number} value
	 * @param {number} min
	 * @param {number} max
	 * @return {number}
	 */
	function clamp(value, min, max) {
	  if (value < min) {
	    return min;
	  }
	  if (value > max) {
	    return max;
	  }
	  return value;
	}

	module.exports = clamp;

/***/ }),
/* 74 */
/***/ (function(module, exports, __webpack_require__) {

	/**
	 * Copyright Schrodinger, LLC
	 * All rights reserved.
	 *
	 * This source code is licensed under the BSD-style license found in the
	 * LICENSE file in the root directory of this source tree. An additional grant
	 * of patent rights can be found in the PATENTS file in the same directory.
	 *
	 * @providesModule FixedDataTableRow
	 * @typechecks
	 */

	'use strict';

<<<<<<< HEAD
=======
	var _extends = Object.assign || function (target) { for (var i = 1; i < arguments.length; i++) { var source = arguments[i]; for (var key in source) { if (Object.prototype.hasOwnProperty.call(source, key)) { target[key] = source[key]; } } } return target; };

	var _createClass = function () { function defineProperties(target, props) { for (var i = 0; i < props.length; i++) { var descriptor = props[i]; descriptor.enumerable = descriptor.enumerable || false; descriptor.configurable = true; if ("value" in descriptor) descriptor.writable = true; Object.defineProperty(target, descriptor.key, descriptor); } } return function (Constructor, protoProps, staticProps) { if (protoProps) defineProperties(Constructor.prototype, protoProps); if (staticProps) defineProperties(Constructor, staticProps); return Constructor; }; }();

>>>>>>> 38015259
	var _React = __webpack_require__(29);

	var _React2 = _interopRequireDefault(_React);

	var _propTypes = __webpack_require__(39);

	var _propTypes2 = _interopRequireDefault(_propTypes);

	var _FixedDataTableCellGroup = __webpack_require__(75);

	var _FixedDataTableCellGroup2 = _interopRequireDefault(_FixedDataTableCellGroup);

	var _cx = __webpack_require__(62);

	var _cx2 = _interopRequireDefault(_cx);

	var _joinClasses = __webpack_require__(82);

	var _joinClasses2 = _interopRequireDefault(_joinClasses);

	var _FixedDataTableTranslateDOMPosition = __webpack_require__(63);

	var _FixedDataTableTranslateDOMPosition2 = _interopRequireDefault(_FixedDataTableTranslateDOMPosition);

	function _interopRequireDefault(obj) { return obj && obj.__esModule ? obj : { default: obj }; }

	function _classCallCheck(instance, Constructor) { if (!(instance instanceof Constructor)) { throw new TypeError("Cannot call a class as a function"); } }

	function _possibleConstructorReturn(self, call) { if (!self) { throw new ReferenceError("this hasn't been initialised - super() hasn't been called"); } return call && (typeof call === "object" || typeof call === "function") ? call : self; }

	function _inherits(subClass, superClass) { if (typeof superClass !== "function" && superClass !== null) { throw new TypeError("Super expression must either be null or a function, not " + typeof superClass); } subClass.prototype = Object.create(superClass && superClass.prototype, { constructor: { value: subClass, enumerable: false, writable: true, configurable: true } }); if (superClass) Object.setPrototypeOf ? Object.setPrototypeOf(subClass, superClass) : subClass.__proto__ = superClass; }

	/**
	 * Component that renders the row for <FixedDataTable />.
	 * This component should not be used directly by developer. Instead,
	 * only <FixedDataTable /> should use the component internally.
	 */
	var FixedDataTableRowImpl = function (_React$Component) {
	  _inherits(FixedDataTableRowImpl, _React$Component);

<<<<<<< HEAD
	var FixedDataTableRow = _React2.default.createClass({
	  displayName: 'FixedDataTableRow',
=======
	  function FixedDataTableRowImpl() {
	    var _ref;
>>>>>>> 38015259

	    var _temp, _this, _ret;

	    _classCallCheck(this, FixedDataTableRowImpl);

	    for (var _len = arguments.length, args = Array(_len), _key = 0; _key < _len; _key++) {
	      args[_key] = arguments[_key];
	    }

	    return _ret = (_temp = (_this = _possibleConstructorReturn(this, (_ref = FixedDataTableRowImpl.__proto__ || Object.getPrototypeOf(FixedDataTableRowImpl)).call.apply(_ref, [this].concat(args))), _this), _this._getColumnsWidth = function ( /*array*/columns) /*number*/{
	      var width = 0;
	      for (var i = 0; i < columns.length; ++i) {
	        width += columns[i].props.width;
	      }
	      return width;
	    }, _this._renderColumnsLeftShadow = function ( /*number*/left) /*?object*/{
	      var className = (0, _cx2.default)({
	        'fixedDataTableRowLayout/fixedColumnsDivider': left > 0,
	        'fixedDataTableRowLayout/columnsShadow': _this.props.scrollLeft > 0,
	        'public/fixedDataTableRow/fixedColumnsDivider': left > 0,
	        'public/fixedDataTableRow/columnsShadow': _this.props.scrollLeft > 0
	      });
	      var style = {
	        left: left,
	        height: _this.props.height
	      };
	      return _React2.default.createElement('div', { className: className, style: style });
	    }, _this._renderColumnsRightShadow = function ( /*number*/totalWidth) /*?object*/{
	      if (Math.ceil(_this.props.scrollLeft + _this.props.width) < Math.floor(totalWidth)) {
	        var className = (0, _cx2.default)('fixedDataTableRowLayout/columnsShadow', 'fixedDataTableRowLayout/columnsRightShadow', 'public/fixedDataTableRow/columnsShadow', 'public/fixedDataTableRow/columnsRightShadow');
	        var style = {
	          height: _this.props.height
	        };
	        return _React2.default.createElement('div', { className: className, style: style });
	      }
	    }, _this._onClick = function ( /*object*/event) {
	      _this.props.onClick(event, _this.props.index);
	    }, _this._onDoubleClick = function ( /*object*/event) {
	      _this.props.onDoubleClick(event, _this.props.index);
	    }, _this._onMouseDown = function ( /*object*/event) {
	      _this.props.onMouseDown(event, _this.props.index);
	    }, _this._onMouseEnter = function ( /*object*/event) {
	      _this.props.onMouseEnter(event, _this.props.index);
	    }, _this._onMouseLeave = function ( /*object*/event) {
	      _this.props.onMouseLeave(event, _this.props.index);
	    }, _temp), _possibleConstructorReturn(_this, _ret);
	  }

	  _createClass(FixedDataTableRowImpl, [{
	    key: 'render',
	    value: function render() /*object*/{
	      var style = {
	        width: this.props.width,
	        height: this.props.height
	      };

	      var className = (0, _cx2.default)({
	        'fixedDataTableRowLayout/main': true,
	        'public/fixedDataTableRow/main': true,
	        'public/fixedDataTableRow/highlighted': this.props.index % 2 === 1,
	        'public/fixedDataTableRow/odd': this.props.index % 2 === 1,
	        'public/fixedDataTableRow/even': this.props.index % 2 === 0
	      });
	      var fixedColumnsWidth = this._getColumnsWidth(this.props.fixedColumns);
	      var fixedColumns = _React2.default.createElement(_FixedDataTableCellGroup2.default, {
	        key: 'fixed_cells',
	        isScrolling: this.props.isScrolling,
	        height: this.props.height,
	        left: 0,
	        width: fixedColumnsWidth,
	        zIndex: 2,
	        columns: this.props.fixedColumns,
	        onColumnResize: this.props.onColumnResize,
	        onColumnReorder: this.props.onColumnReorder,
	        onColumnReorderMove: this.props.onColumnReorderMove,
	        onColumnReorderEnd: this.props.onColumnReorderEnd,
	        isColumnReordering: this.props.isColumnReordering,
	        columnReorderingData: this.props.columnReorderingData,
	        rowHeight: this.props.height,
	        rowIndex: this.props.index
	      });
	      var columnsLeftShadow = this._renderColumnsLeftShadow(fixedColumnsWidth);
	      var scrollableColumns = _React2.default.createElement(_FixedDataTableCellGroup2.default, {
	        key: 'scrollable_cells',
	        isScrolling: this.props.isScrolling,
	        height: this.props.height,
	        left: this.props.scrollLeft,
	        offsetLeft: fixedColumnsWidth,
	        width: this.props.width - fixedColumnsWidth,
	        zIndex: 0,
	        columns: this.props.scrollableColumns,
	        onColumnResize: this.props.onColumnResize,
	        onColumnReorder: this.props.onColumnReorder,
	        onColumnReorderMove: this.props.onColumnReorderMove,
	        onColumnReorderEnd: this.props.onColumnReorderEnd,
	        isColumnReordering: this.props.isColumnReordering,
	        columnReorderingData: this.props.columnReorderingData,
	        rowHeight: this.props.height,
	        rowIndex: this.props.index
	      });
	      var scrollableColumnsWidth = this._getColumnsWidth(this.props.scrollableColumns);
	      var columnsRightShadow = this._renderColumnsRightShadow(fixedColumnsWidth + scrollableColumnsWidth);

	      return _React2.default.createElement(
	        'div',
	        {
	          className: (0, _joinClasses2.default)(className, this.props.className),
	          onClick: this.props.onClick ? this._onClick : null,
	          onDoubleClick: this.props.onDoubleClick ? this._onDoubleClick : null,
	          onMouseDown: this.props.onMouseDown ? this._onMouseDown : null,
	          onMouseEnter: this.props.onMouseEnter ? this._onMouseEnter : null,
	          onMouseLeave: this.props.onMouseLeave ? this._onMouseLeave : null,
	          style: style },
	        _React2.default.createElement(
	          'div',
	          { className: (0, _cx2.default)('fixedDataTableRowLayout/body') },
	          fixedColumns,
	          scrollableColumns,
	          columnsLeftShadow
	        ),
	        columnsRightShadow
	      );
	    }
	  }]);

	  return FixedDataTableRowImpl;
	}(_React2.default.Component);

	FixedDataTableRowImpl.propTypes = {

	  isScrolling: _propTypes2.default.bool,

	  /**
	   * Array of <FixedDataTableColumn /> for the fixed columns.
	   */
	  fixedColumns: _propTypes2.default.array.isRequired,

	  /**
	   * Height of the row.
	   */
	  height: _propTypes2.default.number.isRequired,

	  /**
	   * The row index.
	   */
	  index: _propTypes2.default.number.isRequired,

	  /**
	   * Array of <FixedDataTableColumn /> for the scrollable columns.
	   */
	  scrollableColumns: _propTypes2.default.array.isRequired,

<<<<<<< HEAD
	    /**
	     * Callback for when the mouse is released to complete reordering.
	     * @param number distance
	     */
	    onColumnReorderEnd: PropTypes.func,

	    /**
	     * Whether the row has a bottom borer accross it
	     */
	    hasBottomBorder: PropTypes.bool
	  },
=======
	  /**
	   * The distance between the left edge of the table and the leftmost portion
	   * of the row currently visible in the table.
	   */
	  scrollLeft: _propTypes2.default.number.isRequired,
>>>>>>> 38015259

	  /**
	   * Width of the row.
	   */
	  width: _propTypes2.default.number.isRequired,

	  /**
	   * Fire when a row is clicked.
	   */
	  onClick: _propTypes2.default.func,

	  /**
	   * Fire when a row is double clicked.
	   */
	  onDoubleClick: _propTypes2.default.func,

	  /**
	   * Callback for when resizer knob (in FixedDataTableCell) is clicked
	   * to initialize resizing. Please note this is only on the cells
	   * in the header.
	   * @param number combinedWidth
	   * @param number leftOffset
	   * @param number cellWidth
	   * @param number|string columnKey
	   * @param object event
	   */
	  onColumnResize: _propTypes2.default.func,

	  isColumnReordering: _propTypes2.default.bool,
	  /**
	   * Callback for when reorder handle (in FixedDataTableCell) is clicked
	   * to initialize reordering. Please note this is only on the cells
	   * in the header.
	   * @param number|string columnKey
	   * @param number cellWidth
	   * @param number leftOffset
	   * @param object event
	   */
	  onColumnReorder: _propTypes2.default.func,

	  /**
	   * Callback for when a cell is moved while reordering.
	   * @param number distance
	   */
	  onColumnReorderMove: _propTypes2.default.func,

	  /**
	   * Callback for when the mouse is released to complete reordering.
	   * @param number distance
	   */
	  onColumnReorderEnd: _propTypes2.default.func
	};

<<<<<<< HEAD
	    var innerHeight = this.props.height - (this.props.hasBottomBorder ? 1 : 0);

	    (0, _FixedDataTableTranslateDOMPosition2.default)(style, 0, this.props.offsetTop, this._initialRender);

	    var className = (0, _cx2.default)({
	      'fixedDataTableRowLayout/main': true,
	      'public/fixedDataTableRow/main': true,
	      'public/fixedDataTableRow/highlighted': this.props.index % 2 === 1,
	      'public/fixedDataTableRow/odd': this.props.index % 2 === 1,
	      'public/fixedDataTableRow/even': this.props.index % 2 === 0,
	      'public/fixedDataTable/hasBottomBorder': this.props.hasBottomBorder,
	      'fixedDataTableLayout/hasBottomBorder': this.props.hasBottomBorder
	    });
	    var fixedColumnsWidth = this._getColumnsWidth(this.props.fixedColumns);
	    var fixedColumns = _React2.default.createElement(_FixedDataTableCellGroup2.default, {
	      key: 'fixed_cells',
	      className: 'fixedDataTable_fixed_cells',
	      isScrolling: this.props.isScrolling,
	      height: innerHeight,
	      left: 0,
	      width: fixedColumnsWidth,
	      columns: this.props.fixedColumns,
	      onColumnResize: this.props.onColumnResize,
	      onColumnReorder: this.props.onColumnReorder,
	      onColumnReorderMove: this.props.onColumnReorderMove,
	      onColumnReorderEnd: this.props.onColumnReorderEnd,
	      isColumnReordering: this.props.isColumnReordering,
	      columnReorderingData: this.props.columnReorderingData,
	      rowHeight: innerHeight,
	      rowIndex: this.props.index
	    });
	    var columnsLeftShadow = this._renderColumnsLeftShadow(fixedColumnsWidth);
	    var scrollableColumns = _React2.default.createElement(_FixedDataTableCellGroup2.default, {
	      key: 'scrollable_cells',
	      className: 'fixedDataTable_scrollable_cells',
	      isScrolling: this.props.isScrolling,
	      height: innerHeight,
	      left: this.props.scrollLeft,
	      offsetLeft: fixedColumnsWidth,
	      width: this.props.width - fixedColumnsWidth,
	      columns: this.props.scrollableColumns,
	      onColumnResize: this.props.onColumnResize,
	      onColumnReorder: this.props.onColumnReorder,
	      onColumnReorderMove: this.props.onColumnReorderMove,
	      onColumnReorderEnd: this.props.onColumnReorderEnd,
	      isColumnReordering: this.props.isColumnReordering,
	      columnReorderingData: this.props.columnReorderingData,
	      rowHeight: innerHeight,
	      rowIndex: this.props.index
	    });
	    var scrollableColumnsWidth = this._getColumnsWidth(this.props.scrollableColumns);
	    var columnsRightShadow = this._renderColumnsRightShadow(fixedColumnsWidth + scrollableColumnsWidth);
=======
	var FixedDataTableRow = function (_React$Component2) {
	  _inherits(FixedDataTableRow, _React$Component2);
>>>>>>> 38015259

	  function FixedDataTableRow() {
	    _classCallCheck(this, FixedDataTableRow);

	    return _possibleConstructorReturn(this, (FixedDataTableRow.__proto__ || Object.getPrototypeOf(FixedDataTableRow)).apply(this, arguments));
	  }

	  _createClass(FixedDataTableRow, [{
	    key: 'componentWillMount',
	    value: function componentWillMount() {
	      this._initialRender = true;
	    }
	  }, {
	    key: 'componentDidMount',
	    value: function componentDidMount() {
	      this._initialRender = false;
	    }
	  }, {
	    key: 'render',
	    value: function render() /*object*/{
	      var style = {
	        width: this.props.width,
	        height: this.props.height,
	        zIndex: this.props.zIndex ? this.props.zIndex : 0
	      };
<<<<<<< HEAD
	      return _React2.default.createElement('div', { className: className, style: style });
	    }
	  },
	  _onClick: function _onClick( /*object*/event) {
	    this.props.onClick(event, this.props.index);
	  },
	  _onDoubleClick: function _onDoubleClick( /*object*/event) {
	    this.props.onDoubleClick(event, this.props.index);
	  },
	  _onMouseDown: function _onMouseDown( /*object*/event) {
	    this.props.onMouseDown(event, this.props.index);
	  },
	  _onMouseEnter: function _onMouseEnter( /*object*/event) {
	    this.props.onMouseEnter(event, this.props.index);
	  },
	  _onMouseLeave: function _onMouseLeave( /*object*/event) {
	    this.props.onMouseLeave(event, this.props.index);
	  }
	});
=======
	      (0, _FixedDataTableTranslateDOMPosition2.default)(style, 0, this.props.offsetTop, this._initialRender);

	      return _React2.default.createElement(
	        'div',
	        {
	          style: style,
	          className: (0, _cx2.default)('fixedDataTableRowLayout/rowWrapper') },
	        _React2.default.createElement(FixedDataTableRowImpl, _extends({}, this.props, {
	          offsetTop: undefined,
	          zIndex: undefined
	        }))
	      );
	    }
	  }]);

	  return FixedDataTableRow;
	}(_React2.default.Component);

	FixedDataTableRow.propTypes = {

	  isScrolling: _propTypes2.default.bool,

	  /**
	   * Height of the row.
	   */
	  height: _propTypes2.default.number.isRequired,

	  /**
	   * Z-index on which the row will be displayed. Used e.g. for keeping
	   * header and footer in front of other rows.
	   */
	  zIndex: _propTypes2.default.number,

	  /**
	   * The vertical position where the row should render itself
	   */
	  offsetTop: _propTypes2.default.number.isRequired,

	  /**
	   * Width of the row.
	   */
	  width: _propTypes2.default.number.isRequired
	};

>>>>>>> 38015259

	module.exports = FixedDataTableRow;

/***/ }),
/* 75 */
/***/ (function(module, exports, __webpack_require__) {

	/**
	 * Copyright Schrodinger, LLC
	 * All rights reserved.
	 *
	 * This source code is licensed under the BSD-style license found in the
	 * LICENSE file in the root directory of this source tree. An additional grant
	 * of patent rights can be found in the PATENTS file in the same directory.
	 *
	 * @providesModule FixedDataTableCellGroup
	 * @typechecks
	 */

	'use strict';

	var _extends = Object.assign || function (target) { for (var i = 1; i < arguments.length; i++) { var source = arguments[i]; for (var key in source) { if (Object.prototype.hasOwnProperty.call(source, key)) { target[key] = source[key]; } } } return target; };

	var _FixedDataTableHelper = __webpack_require__(76);

	var _FixedDataTableHelper2 = _interopRequireDefault(_FixedDataTableHelper);

	var _React = __webpack_require__(29);

	var _React2 = _interopRequireDefault(_React);

	var _createReactClass = __webpack_require__(31);

	var _createReactClass2 = _interopRequireDefault(_createReactClass);

	var _propTypes = __webpack_require__(39);

	var _propTypes2 = _interopRequireDefault(_propTypes);

	var _FixedDataTableCell = __webpack_require__(80);

	var _FixedDataTableCell2 = _interopRequireDefault(_FixedDataTableCell);

	var _cx = __webpack_require__(62);

	var _cx2 = _interopRequireDefault(_cx);

	var _FixedDataTableTranslateDOMPosition = __webpack_require__(63);

	var _FixedDataTableTranslateDOMPosition2 = _interopRequireDefault(_FixedDataTableTranslateDOMPosition);

	function _interopRequireDefault(obj) { return obj && obj.__esModule ? obj : { default: obj }; }

	function _objectWithoutProperties(obj, keys) { var target = {}; for (var i in obj) { if (keys.indexOf(i) >= 0) continue; if (!Object.prototype.hasOwnProperty.call(obj, i)) continue; target[i] = obj[i]; } return target; }

	var DIR_SIGN = _FixedDataTableHelper2.default.DIR_SIGN;

	var FixedDataTableCellGroupImpl = (0, _createReactClass2.default)({
	  displayName: 'FixedDataTableCellGroupImpl',

	  /**
	   * PropTypes are disabled in this component, because having them on slows
	   * down the FixedDataTable hugely in DEV mode. You can enable them back for
	   * development, but please don't commit this component with enabled propTypes.
	   */
	  propTypes_DISABLED_FOR_PERFORMANCE: {

	    /**
	     * Array of <FixedDataTableColumn />.
	     */
	    columns: _propTypes2.default.array.isRequired,

	    isScrolling: _propTypes2.default.bool,

	    left: _propTypes2.default.number,

	    onColumnResize: _propTypes2.default.func,

	    onColumnReorder: _propTypes2.default.func,
	    onColumnReorderMove: _propTypes2.default.func,
	    onColumnReorderEnd: _propTypes2.default.func,

	    rowHeight: _propTypes2.default.number.isRequired,

	    rowIndex: _propTypes2.default.number.isRequired,

<<<<<<< HEAD
	    width: PropTypes.number.isRequired
=======
	    width: _propTypes2.default.number.isRequired,

	    zIndex: _propTypes2.default.number.isRequired
>>>>>>> 38015259
	  },

	  componentWillMount: function componentWillMount() {
	    this._initialRender = true;
	  },
	  componentDidMount: function componentDidMount() {
	    this._initialRender = false;
	  },
	  render: function render() /*object*/{
	    var props = this.props;
	    var columns = props.columns;
	    var cells = new Array(columns.length);

	    var contentWidth = this._getColumnsWidth(columns);

	    var isColumnReordering = props.isColumnReordering && columns.reduce(function (acc, column) {
	      return acc || props.columnReorderingData.columnKey === column.props.columnKey;
	    }, false);

	    var currentPosition = 0;
	    for (var i = 0, j = columns.length; i < j; i++) {
	      var columnProps = columns[i].props;
	      var recycable = columnProps.allowCellsRecycling && !isColumnReordering;
	      if (!recycable || currentPosition - props.left <= props.width && currentPosition - props.left + columnProps.width >= 0) {
	        var key = columnProps.columnKey || 'cell_' + i;
	        cells[i] = this._renderCell(props.rowIndex, props.rowHeight, columnProps, currentPosition, key, contentWidth, isColumnReordering);
	      }
	      currentPosition += columnProps.width;
	    }
	    var style = {
	      height: props.height,
	      position: 'absolute',
	      width: contentWidth
	    };
	    (0, _FixedDataTableTranslateDOMPosition2.default)(style, -1 * DIR_SIGN * props.left, 0, this._initialRender);

	    return _React2.default.createElement(
	      'div',
	      {
	        className: (0, _cx2.default)('fixedDataTableCellGroupLayout/cellGroup', props.className),
	        style: style },
	      cells
	    );
	  },
	  _renderCell: function _renderCell(
	  /*number*/rowIndex,
	  /*number*/height,
	  /*object*/columnProps,
	  /*number*/left,
	  /*string*/key,
	  /*number*/columnGroupWidth,
	  /*boolean*/isColumnReordering) /*object*/{

	    var cellIsResizable = columnProps.isResizable && this.props.onColumnResize;
	    var onColumnResize = cellIsResizable ? this.props.onColumnResize : null;

	    var cellIsReorderable = columnProps.isReorderable && this.props.onColumnReorder && rowIndex === -1 && columnGroupWidth !== columnProps.width;
	    var onColumnReorder = cellIsReorderable ? this.props.onColumnReorder : null;

	    var className = columnProps.cellClassName;
	    var pureRendering = columnProps.pureRendering || false;

	    return _React2.default.createElement(_FixedDataTableCell2.default, {
	      isScrolling: this.props.isScrolling,
	      align: columnProps.align,
	      className: className,
	      height: height,
	      key: key,
	      maxWidth: columnProps.maxWidth,
	      minWidth: columnProps.minWidth,
	      onColumnResize: onColumnResize,
	      onColumnReorder: onColumnReorder,
	      onColumnReorderMove: this.props.onColumnReorderMove,
	      onColumnReorderEnd: this.props.onColumnReorderEnd,
	      isColumnReordering: isColumnReordering,
	      columnReorderingData: this.props.columnReorderingData,
	      rowIndex: rowIndex,
	      columnKey: columnProps.columnKey,
	      width: columnProps.width,
	      left: left,
	      cell: columnProps.cell,
	      columnGroupWidth: columnGroupWidth,
	      pureRendering: pureRendering
	    });
	  },
	  _getColumnsWidth: function _getColumnsWidth( /*array*/columns) /*number*/{
	    var width = 0;
	    for (var i = 0; i < columns.length; ++i) {
	      width += columns[i].props.width;
	    }
	    return width;
	  }
	});

	var FixedDataTableCellGroup = (0, _createReactClass2.default)({
	  displayName: 'FixedDataTableCellGroup',

	  /**
	   * PropTypes are disabled in this component, because having them on slows
	   * down the FixedDataTable hugely in DEV mode. You can enable them back for
	   * development, but please don't commit this component with enabled propTypes.
	   */
	  propTypes_DISABLED_FOR_PERFORMANCE: {
	    isScrolling: _propTypes2.default.bool,
	    /**
	     * Height of the row.
	     */
	    height: _propTypes2.default.number.isRequired,

	    offsetLeft: _propTypes2.default.number,

<<<<<<< HEAD
	    left: PropTypes.number
=======
	    left: _propTypes2.default.number,
	    /**
	     * Z-index on which the row will be displayed. Used e.g. for keeping
	     * header and footer in front of other rows.
	     */
	    zIndex: _propTypes2.default.number.isRequired
>>>>>>> 38015259
	  },

	  shouldComponentUpdate: function shouldComponentUpdate( /*object*/nextProps) /*boolean*/{
	    return !nextProps.isScrolling || this.props.rowIndex !== nextProps.rowIndex || this.props.left !== nextProps.left;
	  },
	  getDefaultProps: function getDefaultProps() /*object*/{
	    return {
	      offsetLeft: 0
	    };
	  },
	  render: function render() /*object*/{
	    var _props = this.props,
	        offsetLeft = _props.offsetLeft,
	        props = _objectWithoutProperties(_props, ['offsetLeft']);

	    var style = {
	      height: props.height,
	      width: props.width
	    };

	    if (DIR_SIGN === 1) {
	      style.left = offsetLeft;
	    } else {
	      style.right = offsetLeft;
	    }

	    var onColumnResize = props.onColumnResize ? this._onColumnResize : null;

	    return _React2.default.createElement(
	      'div',
	      {
	        style: style,
	        className: (0, _cx2.default)('fixedDataTableCellGroupLayout/cellGroupWrapper') },
	      _React2.default.createElement(FixedDataTableCellGroupImpl, _extends({}, props, {
	        onColumnResize: onColumnResize
	      }))
	    );
	  },
	  _onColumnResize: function _onColumnResize(
	  /*number*/left,
	  /*number*/width,
	  /*?number*/minWidth,
	  /*?number*/maxWidth,
	  /*string|number*/columnKey,
	  /*object*/event) {
	    this.props.onColumnResize && this.props.onColumnResize(this.props.offsetLeft, left - this.props.left + width, width, minWidth, maxWidth, columnKey, event);
	  }
	});

	module.exports = FixedDataTableCellGroup;

/***/ }),
/* 76 */
/***/ (function(module, exports, __webpack_require__) {

	/**
	 * Copyright Schrodinger, LLC
	 * All rights reserved.
	 *
	 * This source code is licensed under the BSD-style license found in the
	 * LICENSE file in the root directory of this source tree. An additional grant
	 * of patent rights can be found in the PATENTS file in the same directory.
	 *
	 * @providesModule FixedDataTableHelper
	 * @typechecks
	 */

	'use strict';

	var _Locale = __webpack_require__(77);

	var _Locale2 = _interopRequireDefault(_Locale);

	var _React = __webpack_require__(29);

	var _React2 = _interopRequireDefault(_React);

	var _FixedDataTableColumnGroup = __webpack_require__(78);

	var _FixedDataTableColumnGroup2 = _interopRequireDefault(_FixedDataTableColumnGroup);

	var _FixedDataTableColumn = __webpack_require__(79);

	var _FixedDataTableColumn2 = _interopRequireDefault(_FixedDataTableColumn);

	function _interopRequireDefault(obj) { return obj && obj.__esModule ? obj : { default: obj }; }

	var DIR_SIGN = _Locale2.default.isRTL() ? -1 : +1;
	// A cell up to 5px outside of the visible area will still be considered visible
	var CELL_VISIBILITY_TOLERANCE = 5; // used for flyouts

	function renderToString(value) /*string*/{
	  if (value === null || value === undefined) {
	    return '';
	  } else {
	    return String(value);
	  }
	}

	/**
	 * Helper method to execute a callback against all columns given the children
	 * of a table.
	 * @param {?object|array} children
	 *    Children of a table.
	 * @param {function} callback
	 *    Function to excecute for each column. It is passed the column.
	 */
	function forEachColumn(children, callback) {
	  _React2.default.Children.forEach(children, function (child) {
	    if (child.type === _FixedDataTableColumnGroup2.default) {
	      forEachColumn(child.props.children, callback);
	    } else if (child.type === _FixedDataTableColumn2.default) {
	      callback(child);
	    }
	  });
	}

	/**
	 * Helper method to map columns to new columns. This takes into account column
	 * groups and will generate a new column group if its columns change.
	 * @param {?object|array} children
	 *    Children of a table.
	 * @param {function} callback
	 *    Function to excecute for each column. It is passed the column and should
	 *    return a result column.
	 */
	function mapColumns(children, callback) {
	  var newChildren = [];
	  _React2.default.Children.forEach(children, function (originalChild) {
	    var newChild = originalChild;

	    // The child is either a column group or a column. If it is a column group
	    // we need to iterate over its columns and then potentially generate a
	    // new column group
	    if (originalChild.type === _FixedDataTableColumnGroup2.default) {
	      var haveColumnsChanged = false;
	      var newColumns = [];

	      forEachColumn(originalChild.props.children, function (originalcolumn) {
	        var newColumn = callback(originalcolumn);
	        if (newColumn !== originalcolumn) {
	          haveColumnsChanged = true;
	        }
	        newColumns.push(newColumn);
	      });

	      // If the column groups columns have changed clone the group and supply
	      // new children
	      if (haveColumnsChanged) {
	        newChild = _React2.default.cloneElement(originalChild, {
	          children: newColumns
	        });
	      }
	    } else if (originalChild.type === _FixedDataTableColumn2.default) {
	      newChild = callback(originalChild);
	    }

	    newChildren.push(newChild);
	  });

	  return newChildren;
	}

	var FixedDataTableHelper = {
	  DIR_SIGN: DIR_SIGN,
	  CELL_VISIBILITY_TOLERANCE: CELL_VISIBILITY_TOLERANCE,
	  renderToString: renderToString,
	  forEachColumn: forEachColumn,
	  mapColumns: mapColumns
	};

	module.exports = FixedDataTableHelper;

/***/ }),
/* 77 */
/***/ (function(module, exports) {

	/**
	 * Copyright Schrodinger, LLC
	 * All rights reserved.
	 *
	 * This source code is licensed under the BSD-style license found in the
	 * LICENSE file in the root directory of this source tree. An additional grant
	 * of patent rights can be found in the PATENTS file in the same directory.
	 *
	 * @providesModule Locale
	 */

	"use strict";

	// Hard code this for now.

	var Locale = {
	  isRTL: function isRTL() {
	    return false;
	  },
	  getDirection: function getDirection() {
	    return 'LTR';
	  }
	};

	module.exports = Locale;

/***/ }),
/* 78 */
/***/ (function(module, exports, __webpack_require__) {

	'use strict';

	var _createClass = function () { function defineProperties(target, props) { for (var i = 0; i < props.length; i++) { var descriptor = props[i]; descriptor.enumerable = descriptor.enumerable || false; descriptor.configurable = true; if ("value" in descriptor) descriptor.writable = true; Object.defineProperty(target, descriptor.key, descriptor); } } return function (Constructor, protoProps, staticProps) { if (protoProps) defineProperties(Constructor.prototype, protoProps); if (staticProps) defineProperties(Constructor, staticProps); return Constructor; }; }();

	var _React = __webpack_require__(29);

	var _React2 = _interopRequireDefault(_React);

	var _propTypes = __webpack_require__(39);

	var _propTypes2 = _interopRequireDefault(_propTypes);

	function _interopRequireDefault(obj) { return obj && obj.__esModule ? obj : { default: obj }; }

	function _classCallCheck(instance, Constructor) { if (!(instance instanceof Constructor)) { throw new TypeError("Cannot call a class as a function"); } }

	function _possibleConstructorReturn(self, call) { if (!self) { throw new ReferenceError("this hasn't been initialised - super() hasn't been called"); } return call && (typeof call === "object" || typeof call === "function") ? call : self; }

	function _inherits(subClass, superClass) { if (typeof superClass !== "function" && superClass !== null) { throw new TypeError("Super expression must either be null or a function, not " + typeof superClass); } subClass.prototype = Object.create(superClass && superClass.prototype, { constructor: { value: subClass, enumerable: false, writable: true, configurable: true } }); if (superClass) Object.setPrototypeOf ? Object.setPrototypeOf(subClass, superClass) : subClass.__proto__ = superClass; } /**
	                                                                                                                                                                                                                                                                                                                                                                                                                                                                                                                * Copyright Schrodinger, LLC
	                                                                                                                                                                                                                                                                                                                                                                                                                                                                                                                * All rights reserved.
	                                                                                                                                                                                                                                                                                                                                                                                                                                                                                                                *
	                                                                                                                                                                                                                                                                                                                                                                                                                                                                                                                * This source code is licensed under the BSD-style license found in the
	                                                                                                                                                                                                                                                                                                                                                                                                                                                                                                                * LICENSE file in the root directory of this source tree. An additional grant
	                                                                                                                                                                                                                                                                                                                                                                                                                                                                                                                * of patent rights can be found in the PATENTS file in the same directory.
	                                                                                                                                                                                                                                                                                                                                                                                                                                                                                                                *
	                                                                                                                                                                                                                                                                                                                                                                                                                                                                                                                * @providesModule FixedDataTableColumnGroup
	                                                                                                                                                                                                                                                                                                                                                                                                                                                                                                                * @typechecks
	                                                                                                                                                                                                                                                                                                                                                                                                                                                                                                                */

	/**
	 * Component that defines the attributes of a table column group.
	 */
	var FixedDataTableColumnGroup = function (_React$Component) {
	  _inherits(FixedDataTableColumnGroup, _React$Component);

	  function FixedDataTableColumnGroup() {
	    _classCallCheck(this, FixedDataTableColumnGroup);

	    return _possibleConstructorReturn(this, (FixedDataTableColumnGroup.__proto__ || Object.getPrototypeOf(FixedDataTableColumnGroup)).apply(this, arguments));
	  }

	  _createClass(FixedDataTableColumnGroup, [{
	    key: 'render',
	    value: function render() {
	      if (true) {
	        throw new Error('Component <FixedDataTableColumnGroup /> should never render');
	      }
	      return null;
	    }
	  }]);

	  return FixedDataTableColumnGroup;
	}(_React2.default.Component);

	FixedDataTableColumnGroup.__TableColumnGroup__ = true;
	FixedDataTableColumnGroup.propTypes = {
	  /**
	   * The horizontal alignment of the table cell content.
	   */
	  align: _propTypes2.default.oneOf(['left', 'center', 'right']),

	  /**
	   * Controls if the column group is fixed when scrolling in the X axis.
	   */
	  fixed: _propTypes2.default.bool,

	  /**
	   * This is the header cell for this column group.
	   * This can either be a string or a React element. Passing in a string
	   * will render a default footer cell with that string. By default, the React
	   * element passed in can expect to receive the following props:
	   *
	   * ```
	   * props: {
	   *   height: number // (supplied from the groupHeaderHeight)
	   *   width: number // (supplied from the Column)
	   * }
	   * ```
	   *
	   * Because you are passing in your own React element, you can feel free to
	   * pass in whatever props you may want or need.
	   *
	   * You can also pass in a function that returns a react elemnt, with the
	   * props object above passed in as the first parameter.
	   */
	  header: _propTypes2.default.oneOfType([_propTypes2.default.node, _propTypes2.default.func])

	};
	FixedDataTableColumnGroup.defaultProps = {
	  fixed: false
	};

<<<<<<< HEAD
	  getDefaultProps: function getDefaultProps() /*object*/{
	    return {
	      fixed: false
	    };
	  },
	  render: function render() {
	    if (false) {
	      throw new Error('Component <FixedDataTableColumnGroup /> should never render');
	    }
	    return null;
	  }
	});
=======
>>>>>>> 38015259

	module.exports = FixedDataTableColumnGroup;

/***/ }),
/* 79 */
/***/ (function(module, exports, __webpack_require__) {

	'use strict';

	var _createClass = function () { function defineProperties(target, props) { for (var i = 0; i < props.length; i++) { var descriptor = props[i]; descriptor.enumerable = descriptor.enumerable || false; descriptor.configurable = true; if ("value" in descriptor) descriptor.writable = true; Object.defineProperty(target, descriptor.key, descriptor); } } return function (Constructor, protoProps, staticProps) { if (protoProps) defineProperties(Constructor.prototype, protoProps); if (staticProps) defineProperties(Constructor, staticProps); return Constructor; }; }();

	var _React = __webpack_require__(29);

	var _React2 = _interopRequireDefault(_React);

	var _propTypes = __webpack_require__(39);

	var _propTypes2 = _interopRequireDefault(_propTypes);

	function _interopRequireDefault(obj) { return obj && obj.__esModule ? obj : { default: obj }; }

	function _classCallCheck(instance, Constructor) { if (!(instance instanceof Constructor)) { throw new TypeError("Cannot call a class as a function"); } }

	function _possibleConstructorReturn(self, call) { if (!self) { throw new ReferenceError("this hasn't been initialised - super() hasn't been called"); } return call && (typeof call === "object" || typeof call === "function") ? call : self; }

	function _inherits(subClass, superClass) { if (typeof superClass !== "function" && superClass !== null) { throw new TypeError("Super expression must either be null or a function, not " + typeof superClass); } subClass.prototype = Object.create(superClass && superClass.prototype, { constructor: { value: subClass, enumerable: false, writable: true, configurable: true } }); if (superClass) Object.setPrototypeOf ? Object.setPrototypeOf(subClass, superClass) : subClass.__proto__ = superClass; } /**
	                                                                                                                                                                                                                                                                                                                                                                                                                                                                                                                * Copyright Schrodinger, LLC
	                                                                                                                                                                                                                                                                                                                                                                                                                                                                                                                * All rights reserved.
	                                                                                                                                                                                                                                                                                                                                                                                                                                                                                                                *
	                                                                                                                                                                                                                                                                                                                                                                                                                                                                                                                * This source code is licensed under the BSD-style license found in the
	                                                                                                                                                                                                                                                                                                                                                                                                                                                                                                                * LICENSE file in the root directory of this source tree. An additional grant
	                                                                                                                                                                                                                                                                                                                                                                                                                                                                                                                * of patent rights can be found in the PATENTS file in the same directory.
	                                                                                                                                                                                                                                                                                                                                                                                                                                                                                                                *
	                                                                                                                                                                                                                                                                                                                                                                                                                                                                                                                * @providesModule FixedDataTableColumn
	                                                                                                                                                                                                                                                                                                                                                                                                                                                                                                                * @typechecks
	                                                                                                                                                                                                                                                                                                                                                                                                                                                                                                                */

	/**
	 * Component that defines the attributes of table column.
	 */
	var FixedDataTableColumn = function (_React$Component) {
	  _inherits(FixedDataTableColumn, _React$Component);

	  function FixedDataTableColumn() {
	    _classCallCheck(this, FixedDataTableColumn);

	    return _possibleConstructorReturn(this, (FixedDataTableColumn.__proto__ || Object.getPrototypeOf(FixedDataTableColumn)).apply(this, arguments));
	  }

	  _createClass(FixedDataTableColumn, [{
	    key: 'render',
	    value: function render() {
	      if (true) {
	        throw new Error('Component <FixedDataTableColumn /> should never render');
	      }
	      return null;
	    }
	  }]);

	  return FixedDataTableColumn;
	}(_React2.default.Component);

	FixedDataTableColumn.__TableColumn__ = true;
	FixedDataTableColumn.propTypes = {
	  /**
	   * The horizontal alignment of the table cell content.
	   */
	  align: _propTypes2.default.oneOf(['left', 'center', 'right']),

	  /**
	   * Controls if the column is fixed when scrolling in the X axis.
	   */
	  fixed: _propTypes2.default.bool,

	  /**
	   * The header cell for this column.
	   * This can either be a string a React element, or a function that generates
	   * a React Element. Passing in a string will render a default header cell
	   * with that string. By default, the React element passed in can expect to
	   * receive the following props:
	   *
	   * ```
	   * props: {
	   *   columnKey: string // (of the column, if given)
	   *   height: number // (supplied from the Table or rowHeightGetter)
	   *   width: number // (supplied from the Column)
	   * }
	   * ```
	   *
	   * Because you are passing in your own React element, you can feel free to
	   * pass in whatever props you may want or need.
	   *
	   * If you pass in a function, you will receive the same props object as the
	   * first argument.
	   */
	  header: _propTypes2.default.oneOfType([_propTypes2.default.node, _propTypes2.default.func]),

	  /**
	   * This is the body cell that will be cloned for this column.
	   * This can either be a string a React element, or a function that generates
	   * a React Element. Passing in a string will render a default header cell
	   * with that string. By default, the React element passed in can expect to
	   * receive the following props:
	   *
	   * ```
	   * props: {
	   *   rowIndex; number // (the row index of the cell)
	   *   columnKey: string // (of the column, if given)
	   *   height: number // (supplied from the Table or rowHeightGetter)
	   *   width: number // (supplied from the Column)
	   * }
	   * ```
	   *
	   * Because you are passing in your own React element, you can feel free to
	   * pass in whatever props you may want or need.
	   *
	   * If you pass in a function, you will receive the same props object as the
	   * first argument.
	   */
	  cell: _propTypes2.default.oneOfType([_propTypes2.default.node, _propTypes2.default.func]),

	  /**
	   * This is the footer cell for this column.
	   * This can either be a string a React element, or a function that generates
	   * a React Element. Passing in a string will render a default header cell
	   * with that string. By default, the React element passed in can expect to
	   * receive the following props:
	   *
	   * ```
	   * props: {
	   *   columnKey: string // (of the column, if given)
	   *   height: number // (supplied from the Table or rowHeightGetter)
	   *   width: number // (supplied from the Column)
	   * }
	   * ```
	   *
	   * Because you are passing in your own React element, you can feel free to
	   * pass in whatever props you may want or need.
	   *
	   * If you pass in a function, you will receive the same props object as the
	   * first argument.
	   */
	  footer: _propTypes2.default.oneOfType([_propTypes2.default.node, _propTypes2.default.func]),

	  /**
	   * This is used to uniquely identify the column, and is not required unless
	   * you a resizing columns. This will be the key given in the
	   * `onColumnResizeEndCallback` on the Table.
	   */
	  columnKey: _propTypes2.default.oneOfType([_propTypes2.default.string, _propTypes2.default.number]),

	  /**
	   * The pixel width of the column.
	   */
	  width: _propTypes2.default.number.isRequired,

	  /**
	   * If this is a resizable column this is its minimum pixel width.
	   */
	  minWidth: _propTypes2.default.number,

	  /**
	   * If this is a resizable column this is its maximum pixel width.
	   */
	  maxWidth: _propTypes2.default.number,

	  /**
	   * The grow factor relative to other columns. Same as the flex-grow API
	   * from http://www.w3.org/TR/css3-flexbox/. Basically, take any available
	   * extra width and distribute it proportionally according to all columns'
	   * flexGrow values. Defaults to zero (no-flexing).
	   */
	  flexGrow: _propTypes2.default.number,

	  /**
	   * Whether the column can be resized with the
	   * FixedDataTableColumnResizeHandle. Please note that if a column
	   * has a flex grow, once you resize the column this will be set to 0.
	   *
	   * This property only provides the UI for the column resizing. If this
	   * is set to true, you will need to set the onColumnResizeEndCallback table
	   * property and render your columns appropriately.
	   */
	  isResizable: _propTypes2.default.bool,

	  /**
	   * Whether the column can be dragged to reorder.
	   */
	  isReorderable: _propTypes2.default.bool,

	  /**
	   * Whether cells in this column can be removed from document when outside
	   * of viewport as a result of horizontal scrolling.
	   * Setting this property to true allows the table to not render cells in
	   * particular column that are outside of viewport for visible rows. This
	   * allows to create table with many columns and not have vertical scrolling
	   * performance drop.
	   * Setting the property to false will keep previous behaviour and keep
	   * cell rendered if the row it belongs to is visible.
	   */
	  allowCellsRecycling: _propTypes2.default.bool,

	  /**
	   * Flag to enable performance check when rendering. Stops the component from
	   * rendering if none of it's passed in props have changed
	   */
	  pureRendering: _propTypes2.default.bool
	};
	FixedDataTableColumn.defaultProps = {
	  allowCellsRecycling: false,
	  fixed: false
	};

<<<<<<< HEAD
	  getDefaultProps: function getDefaultProps() /*object*/{
	    return {
	      allowCellsRecycling: false,
	      fixed: false
	    };
	  },
	  render: function render() {
	    if (false) {
	      throw new Error('Component <FixedDataTableColumn /> should never render');
	    }
	    return null;
	  }
	});
=======
>>>>>>> 38015259

	module.exports = FixedDataTableColumn;

/***/ }),
/* 80 */
/***/ (function(module, exports, __webpack_require__) {

	'use strict';

	var _extends = Object.assign || function (target) { for (var i = 1; i < arguments.length; i++) { var source = arguments[i]; for (var key in source) { if (Object.prototype.hasOwnProperty.call(source, key)) { target[key] = source[key]; } } } return target; };

	var _FixedDataTableCellDefault = __webpack_require__(81);

	var _FixedDataTableCellDefault2 = _interopRequireDefault(_FixedDataTableCellDefault);

	var _FixedDataTableColumnReorderHandle = __webpack_require__(83);

	var _FixedDataTableColumnReorderHandle2 = _interopRequireDefault(_FixedDataTableColumnReorderHandle);

	var _FixedDataTableHelper = __webpack_require__(76);

	var _FixedDataTableHelper2 = _interopRequireDefault(_FixedDataTableHelper);

	var _React = __webpack_require__(29);

	var _React2 = _interopRequireDefault(_React);

	var _createReactClass = __webpack_require__(31);

	var _createReactClass2 = _interopRequireDefault(_createReactClass);

	var _propTypes = __webpack_require__(39);

	var _propTypes2 = _interopRequireDefault(_propTypes);

	var _cx = __webpack_require__(62);

	var _cx2 = _interopRequireDefault(_cx);

	var _joinClasses = __webpack_require__(82);

	var _joinClasses2 = _interopRequireDefault(_joinClasses);

	var _shallowEqual = __webpack_require__(84);

	var _shallowEqual2 = _interopRequireDefault(_shallowEqual);

	function _interopRequireDefault(obj) { return obj && obj.__esModule ? obj : { default: obj }; }

	function _objectWithoutProperties(obj, keys) { var target = {}; for (var i in obj) { if (keys.indexOf(i) >= 0) continue; if (!Object.prototype.hasOwnProperty.call(obj, i)) continue; target[i] = obj[i]; } return target; } /**
	                                                                                                                                                                                                                              * Copyright Schrodinger, LLC
	                                                                                                                                                                                                                              * All rights reserved.
	                                                                                                                                                                                                                              *
	                                                                                                                                                                                                                              * This source code is licensed under the BSD-style license found in the
	                                                                                                                                                                                                                              * LICENSE file in the root directory of this source tree. An additional grant
	                                                                                                                                                                                                                              * of patent rights can be found in the PATENTS file in the same directory.
	                                                                                                                                                                                                                              *
	                                                                                                                                                                                                                              * @providesModule FixedDataTableCell
	                                                                                                                                                                                                                              * @typechecks
	                                                                                                                                                                                                                              */

	var DIR_SIGN = _FixedDataTableHelper2.default.DIR_SIGN;

	var DEFAULT_PROPS = {
	  align: 'left',
	  highlighted: false
	};

	var FixedDataTableCell = (0, _createReactClass2.default)({
	  displayName: 'FixedDataTableCell',

	  /**
	   * PropTypes are disabled in this component, because having them on slows
	   * down the FixedDataTable hugely in DEV mode. You can enable them back for
	   * development, but please don't commit this component with enabled propTypes.
	   */
	  propTypes_DISABLED_FOR_PERFORMANCE: {
	    isScrolling: _propTypes2.default.bool,
	    align: _propTypes2.default.oneOf(['left', 'center', 'right']),
	    className: _propTypes2.default.string,
	    highlighted: _propTypes2.default.bool,
	    width: _propTypes2.default.number.isRequired,
	    minWidth: _propTypes2.default.number,
	    maxWidth: _propTypes2.default.number,
	    height: _propTypes2.default.number.isRequired,

	    cell: _propTypes2.default.oneOfType([_propTypes2.default.string, _propTypes2.default.element, _propTypes2.default.func]),

	    columnKey: _propTypes2.default.oneOfType([_propTypes2.default.string, _propTypes2.default.number]),

	    /**
	     * The row index that will be passed to `cellRenderer` to render.
	     */
	    rowIndex: _propTypes2.default.number.isRequired,

	    /**
	     * Callback for when resizer knob (in FixedDataTableCell) is clicked
	     * to initialize resizing. Please note this is only on the cells
	     * in the header.
	     * @param number combinedWidth
	     * @param number left
	     * @param number width
	     * @param number minWidth
	     * @param number maxWidth
	     * @param number|string columnKey
	     * @param object event
	     */
	    onColumnResize: _propTypes2.default.func,
	    onColumnReorder: _propTypes2.default.func,

	    /**
	     * The left offset in pixels of the cell.
	     */
	    left: _propTypes2.default.number,

	    /**
	     * Flag for enhanced performance check
	     */
	    pureRendering: _propTypes2.default.bool
	  },

	  getInitialState: function getInitialState() {
	    return {
	      isReorderingThisColumn: false,
	      displacement: 0,
	      reorderingDisplacement: 0
	    };
	  },
	  shouldComponentUpdate: function shouldComponentUpdate(nextProps) {
	    if (nextProps.isScrolling && this.props.rowIndex === nextProps.rowIndex) {
	      return false;
	    }

	    //Performance check not enabled
	    if (!nextProps.pureRendering) {
	      return true;
	    }

	    var _props = this.props,
	        oldCell = _props.cell,
	        oldIsScrolling = _props.isScrolling,
	        oldProps = _objectWithoutProperties(_props, ['cell', 'isScrolling']);

	    var newCell = nextProps.cell,
	        newIsScrolling = nextProps.isScrolling,
	        newProps = _objectWithoutProperties(nextProps, ['cell', 'isScrolling']);

	    if (!(0, _shallowEqual2.default)(oldProps, newProps)) {
	      return true;
	    }

	    if (!oldCell || !newCell || oldCell.type !== newCell.type) {
	      return true;
	    }

	    if (!(0, _shallowEqual2.default)(oldCell.props, newCell.props)) {
	      return true;
	    }

	    return false;
	  },
	  componentWillReceiveProps: function componentWillReceiveProps(props) {
	    var left = props.left + this.state.displacement;

	    var newState = {
	      isReorderingThisColumn: false
	    };

	    if (props.isColumnReordering) {
	      var originalLeft = props.columnReorderingData.originalLeft;
	      var reorderCellLeft = originalLeft + props.columnReorderingData.dragDistance;
	      var farthestPossiblePoint = props.columnGroupWidth - props.columnReorderingData.columnWidth;

	      // ensure the cell isn't being dragged out of the column group
	      reorderCellLeft = Math.max(reorderCellLeft, 0);
	      reorderCellLeft = Math.min(reorderCellLeft, farthestPossiblePoint);

	      if (props.columnKey === props.columnReorderingData.columnKey) {
	        newState.displacement = reorderCellLeft - props.left;
	        newState.isReorderingThisColumn = true;
	      } else {
	        var reorderCellRight = reorderCellLeft + props.columnReorderingData.columnWidth;
	        var reorderCellCenter = reorderCellLeft + props.columnReorderingData.columnWidth / 2;
	        var centerOfThisColumn = left + props.width / 2;

	        var cellIsBeforeOneBeingDragged = reorderCellCenter > centerOfThisColumn;
	        var cellWasOriginallyBeforeOneBeingDragged = originalLeft > props.left;
	        var changedPosition = false;

	        var dragPoint, thisCellPoint;
	        if (cellIsBeforeOneBeingDragged) {
	          if (reorderCellLeft < centerOfThisColumn) {
	            changedPosition = true;
	            if (cellWasOriginallyBeforeOneBeingDragged) {
	              newState.displacement = props.columnReorderingData.columnWidth;
	            } else {
	              newState.displacement = 0;
	            }
	          }
	        } else {
	          if (reorderCellRight > centerOfThisColumn) {
	            changedPosition = true;
	            if (cellWasOriginallyBeforeOneBeingDragged) {
	              newState.displacement = 0;
	            } else {
	              newState.displacement = props.columnReorderingData.columnWidth * -1;
	            }
	          }
	        }

	        if (changedPosition) {
	          if (cellIsBeforeOneBeingDragged) {
	            if (!props.columnReorderingData.columnAfter) {
	              props.columnReorderingData.columnAfter = props.columnKey;
	            }
	          } else {
	            props.columnReorderingData.columnBefore = props.columnKey;
	          }
	        } else if (cellIsBeforeOneBeingDragged) {
	          props.columnReorderingData.columnBefore = props.columnKey;
	        } else if (!props.columnReorderingData.columnAfter) {
	          props.columnReorderingData.columnAfter = props.columnKey;
	        }
	      }
	    } else {
	      newState.displacement = 0;
	    }

	    this.setState(newState);
	  },
	  getDefaultProps: function getDefaultProps() /*object*/{
	    return DEFAULT_PROPS;
	  },
	  render: function render() /*object*/{
	    var _props2 = this.props,
	        height = _props2.height,
	        width = _props2.width,
	        columnKey = _props2.columnKey,
	        props = _objectWithoutProperties(_props2, ['height', 'width', 'columnKey']);

	    var style = {
	      height: height,
	      width: width
	    };

	    if (DIR_SIGN === 1) {
	      style.left = props.left;
	    } else {
	      style.right = props.left;
	    }

	    if (this.state.isReorderingThisColumn) {
	      style.transform = 'translateX(' + this.state.displacement + 'px) translateZ(0)';
	      style.zIndex = 1;
	    }

	    var className = (0, _joinClasses2.default)((0, _cx2.default)({
	      'fixedDataTableCellLayout/main': true,
	      'fixedDataTableCellLayout/lastChild': props.lastChild,
	      'fixedDataTableCellLayout/alignRight': props.align === 'right',
	      'fixedDataTableCellLayout/alignCenter': props.align === 'center',
	      'public/fixedDataTableCell/alignRight': props.align === 'right',
	      'public/fixedDataTableCell/highlighted': props.highlighted,
	      'public/fixedDataTableCell/main': true,
	      'public/fixedDataTableCell/hasReorderHandle': !!props.onColumnReorder,
	      'public/fixedDataTableCell/reordering': this.state.isReorderingThisColumn
	    }), props.className);

	    var columnResizerComponent;
	    if (props.onColumnResize) {
	      var columnResizerStyle = {
	        height: height
	      };
	      columnResizerComponent = _React2.default.createElement(
	        'div',
	        {
	          className: (0, _cx2.default)('fixedDataTableCellLayout/columnResizerContainer'),
	          style: columnResizerStyle,
	          onMouseDown: this._onColumnResizerMouseDown },
	        _React2.default.createElement('div', {
	          className: (0, _joinClasses2.default)((0, _cx2.default)('fixedDataTableCellLayout/columnResizerKnob'), (0, _cx2.default)('public/fixedDataTableCell/columnResizerKnob')),
	          style: columnResizerStyle
	        })
	      );
	    }

	    var columnReorderComponent;
	    if (props.onColumnReorder) {
	      //header row
	      columnReorderComponent = _React2.default.createElement(_FixedDataTableColumnReorderHandle2.default, _extends({
	        columnKey: this.columnKey,
	        onMouseDown: this._onColumnReorderMouseDown,
	        height: height
	      }, this.props));
	    }

	    var cellProps = {
	      columnKey: columnKey,
	      height: height,
	      width: width
	    };

	    if (props.rowIndex >= 0) {
	      cellProps.rowIndex = props.rowIndex;
	    }

	    var content;
	    if (_React2.default.isValidElement(props.cell)) {
	      content = _React2.default.cloneElement(props.cell, cellProps);
	    } else if (typeof props.cell === 'function') {
	      content = props.cell(cellProps);
	    } else {
	      content = _React2.default.createElement(
	        _FixedDataTableCellDefault2.default,
	        cellProps,
	        props.cell
	      );
	    }

	    return _React2.default.createElement(
	      'div',
	      { className: className, style: style },
	      columnResizerComponent,
	      columnReorderComponent,
	      content
	    );
	  },
	  _onColumnResizerMouseDown: function _onColumnResizerMouseDown( /*object*/event) {
	    this.props.onColumnResize(this.props.left, this.props.width, this.props.minWidth, this.props.maxWidth, this.props.columnKey, event);
	  },
	  _onColumnReorderMouseDown: function _onColumnReorderMouseDown( /*object*/event) {
	    this.props.onColumnReorder(this.props.columnKey, this.props.width, this.props.left, event);
	  }
	});

	module.exports = FixedDataTableCell;

/***/ }),
/* 81 */
/***/ (function(module, exports, __webpack_require__) {

	'use strict';

	var _extends = Object.assign || function (target) { for (var i = 1; i < arguments.length; i++) { var source = arguments[i]; for (var key in source) { if (Object.prototype.hasOwnProperty.call(source, key)) { target[key] = source[key]; } } } return target; };

	var _createClass = function () { function defineProperties(target, props) { for (var i = 0; i < props.length; i++) { var descriptor = props[i]; descriptor.enumerable = descriptor.enumerable || false; descriptor.configurable = true; if ("value" in descriptor) descriptor.writable = true; Object.defineProperty(target, descriptor.key, descriptor); } } return function (Constructor, protoProps, staticProps) { if (protoProps) defineProperties(Constructor.prototype, protoProps); if (staticProps) defineProperties(Constructor, staticProps); return Constructor; }; }();

	var _React = __webpack_require__(29);

	var _React2 = _interopRequireDefault(_React);

	var _propTypes = __webpack_require__(39);

	var _propTypes2 = _interopRequireDefault(_propTypes);

	var _cx = __webpack_require__(62);

	var _cx2 = _interopRequireDefault(_cx);

	var _joinClasses = __webpack_require__(82);

	var _joinClasses2 = _interopRequireDefault(_joinClasses);

	function _interopRequireDefault(obj) { return obj && obj.__esModule ? obj : { default: obj }; }

	function _objectWithoutProperties(obj, keys) { var target = {}; for (var i in obj) { if (keys.indexOf(i) >= 0) continue; if (!Object.prototype.hasOwnProperty.call(obj, i)) continue; target[i] = obj[i]; } return target; }

	function _classCallCheck(instance, Constructor) { if (!(instance instanceof Constructor)) { throw new TypeError("Cannot call a class as a function"); } }

	function _possibleConstructorReturn(self, call) { if (!self) { throw new ReferenceError("this hasn't been initialised - super() hasn't been called"); } return call && (typeof call === "object" || typeof call === "function") ? call : self; }

	function _inherits(subClass, superClass) { if (typeof superClass !== "function" && superClass !== null) { throw new TypeError("Super expression must either be null or a function, not " + typeof superClass); } subClass.prototype = Object.create(superClass && superClass.prototype, { constructor: { value: subClass, enumerable: false, writable: true, configurable: true } }); if (superClass) Object.setPrototypeOf ? Object.setPrototypeOf(subClass, superClass) : subClass.__proto__ = superClass; } /**
	                                                                                                                                                                                                                                                                                                                                                                                                                                                                                                                * Copyright Schrodinger, LLC
	                                                                                                                                                                                                                                                                                                                                                                                                                                                                                                                * All rights reserved.
	                                                                                                                                                                                                                                                                                                                                                                                                                                                                                                                *
	                                                                                                                                                                                                                                                                                                                                                                                                                                                                                                                * This source code is licensed under the BSD-style license found in the
	                                                                                                                                                                                                                                                                                                                                                                                                                                                                                                                * LICENSE file in the root directory of this source tree. An additional grant
	                                                                                                                                                                                                                                                                                                                                                                                                                                                                                                                * of patent rights can be found in the PATENTS file in the same directory.
	                                                                                                                                                                                                                                                                                                                                                                                                                                                                                                                *
	                                                                                                                                                                                                                                                                                                                                                                                                                                                                                                                * @providesModule FixedDataTableCellDefault
	                                                                                                                                                                                                                                                                                                                                                                                                                                                                                                                * @typechecks
	                                                                                                                                                                                                                                                                                                                                                                                                                                                                                                                */

	/**
	 * Component that handles default cell layout and styling.
	 *
	 * All props unless specified below will be set onto the top level `div`
	 * rendered by the cell.
	 *
	 * Example usage via from a `Column`:
	 * ```
	 * const MyColumn = (
	 *   <Column
	 *     cell={({rowIndex, width, height}) => (
	 *       <Cell
	 *         width={width}
	 *         height={height}
	 *         className="my-class">
	 *         Cell number: <span>{rowIndex}</span>
	*        </Cell>
	 *     )}
	 *     width={100}
	 *   />
	 * );
	 * ```
	 */
	var FixedDataTableCellDefault = function (_React$Component) {
	  _inherits(FixedDataTableCellDefault, _React$Component);

	  function FixedDataTableCellDefault() {
	    _classCallCheck(this, FixedDataTableCellDefault);

	    return _possibleConstructorReturn(this, (FixedDataTableCellDefault.__proto__ || Object.getPrototypeOf(FixedDataTableCellDefault)).apply(this, arguments));
	  }

	  _createClass(FixedDataTableCellDefault, [{
	    key: 'render',
	    value: function render() {
	      //Remove some props like columnKey and rowIndex so we don't pass it into the div
	      var _props = this.props,
	          height = _props.height,
	          width = _props.width,
	          style = _props.style,
	          className = _props.className,
	          children = _props.children,
	          columnKey = _props.columnKey,
	          rowIndex = _props.rowIndex,
	          props = _objectWithoutProperties(_props, ['height', 'width', 'style', 'className', 'children', 'columnKey', 'rowIndex']);

	      var innerStyle = _extends({
	        height: height,
	        width: width
	      }, style);

	      return _React2.default.createElement(
	        'div',
	        _extends({}, props, {
	          className: (0, _joinClasses2.default)((0, _cx2.default)('fixedDataTableCellLayout/wrap1'), (0, _cx2.default)('public/fixedDataTableCell/wrap1'), className),
	          style: innerStyle }),
	        _React2.default.createElement(
	          'div',
	          {
	            className: (0, _joinClasses2.default)((0, _cx2.default)('fixedDataTableCellLayout/wrap2'), (0, _cx2.default)('public/fixedDataTableCell/wrap2')) },
	          _React2.default.createElement(
	            'div',
	            {
	              className: (0, _joinClasses2.default)((0, _cx2.default)('fixedDataTableCellLayout/wrap3'), (0, _cx2.default)('public/fixedDataTableCell/wrap3')) },
	            _React2.default.createElement(
	              'div',
	              { className: (0, _cx2.default)('public/fixedDataTableCell/cellContent') },
	              children
	            )
	          )
	        )
	      );
	    }
	  }]);

	  return FixedDataTableCellDefault;
	}(_React2.default.Component);

	FixedDataTableCellDefault.propTypes = {

	  /**
	   * Outer height of the cell.
	   */
	  height: _propTypes2.default.number,

	  /**
	   * Outer width of the cell.
	   */
	  width: _propTypes2.default.number,

	  /**
	   * Optional prop that if specified on the `Column` will be passed to the
	   * cell. It can be used to uniquely identify which column is the cell is in.
	   */
	  columnKey: _propTypes2.default.oneOfType([_propTypes2.default.string, _propTypes2.default.number]),

	  /**
	   * Optional prop that represents the rows index in the table.
	   * For the 'cell' prop of a Column, this parameter will exist for any
	   * cell in a row with a positive index.
	   *
	   * Below that entry point the user is welcome to consume or
	   * pass the prop through at their discretion.
	   */
	  rowIndex: _propTypes2.default.number
	};


	module.exports = FixedDataTableCellDefault;

/***/ }),
/* 82 */
/***/ (function(module, exports) {

	/**
	 * Copyright Schrodinger, LLC
	 * All rights reserved.
	 *
	 * This source code is licensed under the BSD-style license found in the
	 * LICENSE file in the root directory of this source tree. An additional grant
	 * of patent rights can be found in the PATENTS file in the same directory.
	 *
	 * @providesModule joinClasses
	 * @typechecks static-only
	 */

	'use strict';

	/**
	 * Combines multiple className strings into one.
	 * http://jsperf.com/joinclasses-args-vs-array
	 *
	 * @param {...?string} className
	 * @return {string}
	 */

	function joinClasses(className /*, ... */) {
	  if (!className) {
	    className = '';
	  }
	  var nextClass;
	  var argLength = arguments.length;
	  if (argLength > 1) {
	    for (var ii = 1; ii < argLength; ii++) {
	      nextClass = arguments[ii];
	      if (nextClass) {
	        className = (className ? className + ' ' : '') + nextClass;
	      }
	    }
	  }
	  return className;
	}

	module.exports = joinClasses;

/***/ }),
/* 83 */
/***/ (function(module, exports, __webpack_require__) {

	'use strict';

	var _DOMMouseMoveTracker = __webpack_require__(55);

	var _DOMMouseMoveTracker2 = _interopRequireDefault(_DOMMouseMoveTracker);

	var _Locale = __webpack_require__(77);

	var _Locale2 = _interopRequireDefault(_Locale);

	var _React = __webpack_require__(29);

	var _React2 = _interopRequireDefault(_React);

	var _createReactClass = __webpack_require__(31);

	var _createReactClass2 = _interopRequireDefault(_createReactClass);

	var _propTypes = __webpack_require__(39);

	var _propTypes2 = _interopRequireDefault(_propTypes);

	var _ReactComponentWithPureRenderMixin = __webpack_require__(44);

	var _ReactComponentWithPureRenderMixin2 = _interopRequireDefault(_ReactComponentWithPureRenderMixin);

	var _clamp = __webpack_require__(73);

	var _clamp2 = _interopRequireDefault(_clamp);

	var _cx = __webpack_require__(62);

	var _cx2 = _interopRequireDefault(_cx);

	function _interopRequireDefault(obj) { return obj && obj.__esModule ? obj : { default: obj }; }

	/**
	 * Copyright Schrodinger, LLC
	 * All rights reserved.
	 *
	 * This source code is licensed under the BSD-style license found in the
	 * LICENSE file in the root directory of this source tree. An additional grant
	 * of patent rights can be found in the PATENTS file in the same directory.
	 *
	 * This is to be used with the FixedDataTable. It is a header icon
	 * that allows you to reorder the corresponding column.
	 *
	 * @providesModule FixedDataTableColumnReorderHandle
	 * @typechecks
	 */

	var FixedDataTableColumnReorderHandle = (0, _createReactClass2.default)({
	  displayName: 'FixedDataTableColumnReorderHandle',
	  mixins: [_ReactComponentWithPureRenderMixin2.default],

	  propTypes: {

	    /**
	     * When resizing is complete this is called.
	     */
	    onColumnReorderEnd: _propTypes2.default.func,

	    /**
	     * Column key for the column being reordered.
	     */
	    columnKey: _propTypes2.default.oneOfType([_propTypes2.default.string, _propTypes2.default.number])
	  },

	  getInitialState: function getInitialState() /*object*/{
	    return {
	      dragDistance: 0
	    };
	  },
	  componentWillReceiveProps: function componentWillReceiveProps( /*object*/newProps) {},
	  componentWillUnmount: function componentWillUnmount() {
	    if (this._mouseMoveTracker) {
	      cancelAnimationFrame(this.frameId);
	      this.frameId = null;
	      this._mouseMoveTracker.releaseMouseMoves();
	      this._mouseMoveTracker = null;
	    }
	  },
	  render: function render() /*object*/{
	    var style = {
	      height: this.props.height
	    };
	    return _React2.default.createElement('div', {
	      className: (0, _cx2.default)({
	        'fixedDataTableCellLayout/columnReorderContainer': true,
	        'fixedDataTableCellLayout/columnReorderContainer/active': false
	      }),
	      onMouseDown: this.onMouseDown,
	      style: style });
	  },
	  onMouseDown: function onMouseDown(event) {
	    var targetRect = event.target.getBoundingClientRect();

	    var mouseLocationInElement = event.clientX - targetRect.offsetLeft;
	    var mouseLocationInRelationToColumnGroup = mouseLocationInElement + event.target.parentElement.offsetLeft;

	    this._mouseMoveTracker = new _DOMMouseMoveTracker2.default(this._onMove, this._onColumnReorderEnd, document.body);
	    this._mouseMoveTracker.captureMouseMoves(event);
	    this.setState({
	      dragDistance: 0
	    });
	    this.props.onMouseDown({
	      columnKey: this.props.columnKey,
	      mouseLocation: {
	        dragDistance: 0,
	        inElement: mouseLocationInElement,
	        inColumnGroup: mouseLocationInRelationToColumnGroup
	      }
	    });

	    this._distance = 0;
	    this._animating = true;
	    this.frameId = requestAnimationFrame(this._updateState);
	  },
	  _onMove: function _onMove( /*number*/deltaX) {
	    this._distance = this.state.dragDistance + deltaX;
	  },
	  _onColumnReorderEnd: function _onColumnReorderEnd( /*boolean*/cancelReorder) {
	    this._animating = false;
	    cancelAnimationFrame(this.frameId);
	    this.frameId = null;
	    this._mouseMoveTracker.releaseMouseMoves();
	    this.props.columnReorderingData.cancelReorder = cancelReorder;
	    this.props.onColumnReorderEnd();
	  },
	  _updateState: function _updateState() {
	    if (this._animating) {
	      this.frameId = requestAnimationFrame(this._updateState);
	    }
	    this.setState({
	      dragDistance: this._distance
	    });
	    this.props.onColumnReorderMove(this._distance);
	  }
	});

	module.exports = FixedDataTableColumnReorderHandle;

/***/ }),
/* 84 */
/***/ (function(module, exports) {

	/**
	 * Copyright Schrodinger, LLC
	 * All rights reserved.
	 *
	 * This source code is licensed under the BSD-style license found in the
	 * LICENSE file in the root directory of this source tree. An additional grant
	 * of patent rights can be found in the PATENTS file in the same directory.
	 *
	 * @providesModule shallowEqual
	 * @typechecks
	 * 
	 */

	'use strict';

	/**
	 * Performs equality by iterating through keys on an object and returning false
	 * when any key has values which are not strictly equal between the arguments.
	 * Returns true when the values of all keys are strictly equal.
	 */

	var _typeof = typeof Symbol === "function" && typeof Symbol.iterator === "symbol" ? function (obj) { return typeof obj; } : function (obj) { return obj && typeof Symbol === "function" && obj.constructor === Symbol && obj !== Symbol.prototype ? "symbol" : typeof obj; };

	function shallowEqual(objA, objB) {
	  if (objA === objB) {
	    return true;
	  }

	  if ((typeof objA === 'undefined' ? 'undefined' : _typeof(objA)) !== 'object' || objA === null || (typeof objB === 'undefined' ? 'undefined' : _typeof(objB)) !== 'object' || objB === null) {
	    return false;
	  }

	  var keysA = Object.keys(objA);
	  var keysB = Object.keys(objB);

	  if (keysA.length !== keysB.length) {
	    return false;
	  }

	  // Test for A's keys different from B.
	  var bHasOwnProperty = Object.prototype.hasOwnProperty.bind(objB);
	  for (var i = 0; i < keysA.length; i++) {
	    if (!bHasOwnProperty(keysA[i]) || objA[keysA[i]] !== objB[keysA[i]]) {
	      return false;
	    }
	  }

	  return true;
	}

	module.exports = shallowEqual;

/***/ }),
/* 85 */
/***/ (function(module, exports, __webpack_require__) {

	'use strict';

	var _DOMMouseMoveTracker = __webpack_require__(55);

	var _DOMMouseMoveTracker2 = _interopRequireDefault(_DOMMouseMoveTracker);

	var _Locale = __webpack_require__(77);

	var _Locale2 = _interopRequireDefault(_Locale);

	var _React = __webpack_require__(29);

	var _React2 = _interopRequireDefault(_React);

	var _createReactClass = __webpack_require__(31);

	var _createReactClass2 = _interopRequireDefault(_createReactClass);

	var _propTypes = __webpack_require__(39);

	var _propTypes2 = _interopRequireDefault(_propTypes);

	var _ReactComponentWithPureRenderMixin = __webpack_require__(44);

	var _ReactComponentWithPureRenderMixin2 = _interopRequireDefault(_ReactComponentWithPureRenderMixin);

	var _clamp = __webpack_require__(73);

	var _clamp2 = _interopRequireDefault(_clamp);

	var _cx = __webpack_require__(62);

	var _cx2 = _interopRequireDefault(_cx);

	function _interopRequireDefault(obj) { return obj && obj.__esModule ? obj : { default: obj }; }

	/**
	 * Copyright Schrodinger, LLC
	 * All rights reserved.
	 *
	 * This source code is licensed under the BSD-style license found in the
	 * LICENSE file in the root directory of this source tree. An additional grant
	 * of patent rights can be found in the PATENTS file in the same directory.
	 *
	 * This is to be used with the FixedDataTable. It is a read line
	 * that when you click on a column that is resizable appears and allows
	 * you to resize the corresponding column.
	 *
	 * @providesModule FixedDataTableColumnResizeHandle
	 * @typechecks
	 */

	var FixedDataTableColumnResizeHandle = (0, _createReactClass2.default)({
	  displayName: 'FixedDataTableColumnResizeHandle',
	  mixins: [_ReactComponentWithPureRenderMixin2.default],

	  propTypes: {
	    visible: _propTypes2.default.bool.isRequired,

	    /**
	     * This is the height of the line
	     */
	    height: _propTypes2.default.number.isRequired,

	    /**
	     * Offset from left border of the table, please note
	     * that the line is a border on diff. So this is really the
	     * offset of the column itself.
	     */
	    leftOffset: _propTypes2.default.number.isRequired,

	    /**
	     * Height of the clickable region of the line.
	     * This is assumed to be at the top of the line.
	     */
	    knobHeight: _propTypes2.default.number.isRequired,

	    /**
	     * The line is a border on a diff, so this is essentially
	     * the width of column.
	     */
	    initialWidth: _propTypes2.default.number,

	    /**
	     * The minimum width this dragger will collapse to
	     */
	    minWidth: _propTypes2.default.number,

	    /**
	     * The maximum width this dragger will collapse to
	     */
	    maxWidth: _propTypes2.default.number,

	    /**
	     * Initial click event on the header cell.
	     */
	    initialEvent: _propTypes2.default.object,

	    /**
	     * When resizing is complete this is called.
	     */
	    onColumnResizeEnd: _propTypes2.default.func,

	    /**
	     * Column key for the column being resized.
	     */
	    columnKey: _propTypes2.default.oneOfType([_propTypes2.default.string, _propTypes2.default.number])
	  },

	  getInitialState: function getInitialState() /*object*/{
	    return {
	      width: 0,
	      cursorDelta: 0
	    };
	  },
	  componentWillReceiveProps: function componentWillReceiveProps( /*object*/newProps) {
	    if (newProps.initialEvent && !this._mouseMoveTracker.isDragging()) {
	      this._mouseMoveTracker.captureMouseMoves(newProps.initialEvent);
	      this.setState({
	        width: newProps.initialWidth,
	        cursorDelta: newProps.initialWidth
	      });
	    }
	  },
	  componentDidMount: function componentDidMount() {
	    this._mouseMoveTracker = new _DOMMouseMoveTracker2.default(this._onMove, this._onColumnResizeEnd, document.body);
	  },
	  componentWillUnmount: function componentWillUnmount() {
	    this._mouseMoveTracker.releaseMouseMoves();
	    this._mouseMoveTracker = null;
	  },
	  render: function render() /*object*/{
	    var style = {
	      width: this.state.width,
	      height: this.props.height
	    };
	    if (_Locale2.default.isRTL()) {
	      style.right = this.props.leftOffset;
	    } else {
	      style.left = this.props.leftOffset;
	    }
	    return _React2.default.createElement(
	      'div',
	      {
	        className: (0, _cx2.default)({
	          'fixedDataTableColumnResizerLineLayout/main': true,
	          'fixedDataTableColumnResizerLineLayout/hiddenElem': !this.props.visible,
	          'public/fixedDataTableColumnResizerLine/main': true
	        }),
	        style: style },
	      _React2.default.createElement('div', {
	        className: (0, _cx2.default)('fixedDataTableColumnResizerLineLayout/mouseArea'),
	        style: { height: this.props.height }
	      })
	    );
	  },
	  _onMove: function _onMove( /*number*/deltaX) {

	    if (deltaX === 0) {
	      return;
	    }

	    if (_Locale2.default.isRTL()) {
	      deltaX = -deltaX;
	    }

	    var newWidth = this.state.cursorDelta + deltaX;
	    var newColumnWidth = (0, _clamp2.default)(newWidth, this.props.minWidth, this.props.maxWidth);

	    // Please note cursor delta is the different between the currently width
	    // and the new width.
	    this.setState({
	      width: newColumnWidth,
	      cursorDelta: newWidth
	    });
	  },
	  _onColumnResizeEnd: function _onColumnResizeEnd() {
	    this._mouseMoveTracker.releaseMouseMoves();
	    this.props.onColumnResizeEnd(this.props.columnKey, this.state.width, this.props.initialWidth);
	  }
	});

	module.exports = FixedDataTableColumnResizeHandle;

/***/ }),
/* 86 */
/***/ (function(module, exports, __webpack_require__) {

	/**
	 * Copyright Schrodinger, LLC
	 * All rights reserved.
	 *
	 * This source code is licensed under the BSD-style license found in the
	 * LICENSE file in the root directory of this source tree. An additional grant
	 * of patent rights can be found in the PATENTS file in the same directory.
	 *
	 * @providesModule FixedDataTableScrollHelper
	 * @typechecks
	 */

	'use strict';

	var _createClass = function () { function defineProperties(target, props) { for (var i = 0; i < props.length; i++) { var descriptor = props[i]; descriptor.enumerable = descriptor.enumerable || false; descriptor.configurable = true; if ("value" in descriptor) descriptor.writable = true; Object.defineProperty(target, descriptor.key, descriptor); } } return function (Constructor, protoProps, staticProps) { if (protoProps) defineProperties(Constructor.prototype, protoProps); if (staticProps) defineProperties(Constructor, staticProps); return Constructor; }; }();

	var _PrefixIntervalTree = __webpack_require__(87);

	var _PrefixIntervalTree2 = _interopRequireDefault(_PrefixIntervalTree);

	var _clamp = __webpack_require__(73);

	var _clamp2 = _interopRequireDefault(_clamp);

	function _interopRequireDefault(obj) { return obj && obj.__esModule ? obj : { default: obj }; }

	function _classCallCheck(instance, Constructor) { if (!(instance instanceof Constructor)) { throw new TypeError("Cannot call a class as a function"); } }

	var BUFFER_ROWS = 5;
	var NO_ROWS_SCROLL_RESULT = {
	  index: 0,
	  offset: 0,
	  position: 0,
	  contentHeight: 0
	};

	var FixedDataTableScrollHelper = function () {
	  function FixedDataTableScrollHelper(
	  /*number*/rowCount,
	  /*number*/defaultRowHeight,
	  /*number*/viewportHeight,
	  /*?function*/rowHeightGetter) {
	    _classCallCheck(this, FixedDataTableScrollHelper);

	    this._rowOffsets = _PrefixIntervalTree2.default.uniform(rowCount, defaultRowHeight);
	    this._storedHeights = new Array(rowCount);
	    for (var i = 0; i < rowCount; ++i) {
	      this._storedHeights[i] = defaultRowHeight;
	    }
	    this._rowCount = rowCount;
	    this._position = 0;
	    this._contentHeight = rowCount * defaultRowHeight;
	    this._defaultRowHeight = defaultRowHeight;
	    this._rowHeightGetter = rowHeightGetter ? rowHeightGetter : function () {
	      return defaultRowHeight;
	    };
	    this._viewportHeight = viewportHeight;
	    this.scrollRowIntoView = this.scrollRowIntoView.bind(this);
	    this.setViewportHeight = this.setViewportHeight.bind(this);
	    this.scrollBy = this.scrollBy.bind(this);
	    this.scrollTo = this.scrollTo.bind(this);
	    this.scrollToRow = this.scrollToRow.bind(this);
	    this.setRowHeightGetter = this.setRowHeightGetter.bind(this);
	    this.getContentHeight = this.getContentHeight.bind(this);
	    this.getRowPosition = this.getRowPosition.bind(this);

	    this._updateHeightsInViewport(0, 0);
	  }

	  _createClass(FixedDataTableScrollHelper, [{
	    key: 'setRowHeightGetter',
	    value: function setRowHeightGetter( /*function*/rowHeightGetter) {
	      this._rowHeightGetter = rowHeightGetter;
	    }
	  }, {
	    key: 'setViewportHeight',
	    value: function setViewportHeight( /*number*/viewportHeight) {
	      this._viewportHeight = viewportHeight;
	    }
	  }, {
	    key: 'getContentHeight',
	    value: function getContentHeight() /*number*/{
	      return this._contentHeight;
	    }
	  }, {
	    key: '_updateHeightsInViewport',
	    value: function _updateHeightsInViewport(
	    /*number*/firstRowIndex,
	    /*number*/firstRowOffset) {
	      var top = firstRowOffset;
	      var index = firstRowIndex;
	      while (top <= this._viewportHeight && index < this._rowCount) {
	        this._updateRowHeight(index);
	        top += this._storedHeights[index];
	        index++;
	      }
	    }
	  }, {
	    key: '_updateHeightsAboveViewport',
	    value: function _updateHeightsAboveViewport( /*number*/firstRowIndex) {
	      var index = firstRowIndex - 1;
	      while (index >= 0 && index >= firstRowIndex - BUFFER_ROWS) {
	        var delta = this._updateRowHeight(index);
	        this._position += delta;
	        index--;
	      }
	    }
	  }, {
	    key: '_updateRowHeight',
	    value: function _updateRowHeight( /*number*/rowIndex) /*number*/{
	      if (rowIndex < 0 || rowIndex >= this._rowCount) {
	        return 0;
	      }
	      var newHeight = this._rowHeightGetter(rowIndex);
	      if (newHeight !== this._storedHeights[rowIndex]) {
	        var change = newHeight - this._storedHeights[rowIndex];
	        this._rowOffsets.set(rowIndex, newHeight);
	        this._storedHeights[rowIndex] = newHeight;
	        this._contentHeight += change;
	        return change;
	      }
	      return 0;
	    }
	  }, {
	    key: 'getRowPosition',
	    value: function getRowPosition( /*number*/rowIndex) /*number*/{
	      this._updateRowHeight(rowIndex);
	      return this._rowOffsets.sumUntil(rowIndex);
	    }
	  }, {
	    key: 'scrollBy',
	    value: function scrollBy( /*number*/delta) /*object*/{
	      if (this._rowCount === 0) {
	        return NO_ROWS_SCROLL_RESULT;
	      }
	      var firstRow = this._rowOffsets.greatestLowerBound(this._position);
	      firstRow = (0, _clamp2.default)(firstRow, 0, Math.max(this._rowCount - 1, 0));
	      var firstRowPosition = this._rowOffsets.sumUntil(firstRow);
	      var rowIndex = firstRow;
	      var position = this._position;

	      var rowHeightChange = this._updateRowHeight(rowIndex);
	      if (firstRowPosition !== 0) {
	        position += rowHeightChange;
	      }
	      var visibleRowHeight = this._storedHeights[rowIndex] - (position - firstRowPosition);

	      if (delta >= 0) {

	        while (delta > 0 && rowIndex < this._rowCount) {
	          if (delta < visibleRowHeight) {
	            position += delta;
	            delta = 0;
	          } else {
	            delta -= visibleRowHeight;
	            position += visibleRowHeight;
	            rowIndex++;
	          }
	          if (rowIndex < this._rowCount) {
	            this._updateRowHeight(rowIndex);
	            visibleRowHeight = this._storedHeights[rowIndex];
	          }
	        }
	      } else if (delta < 0) {
	        delta = -delta;
	        var invisibleRowHeight = this._storedHeights[rowIndex] - visibleRowHeight;

	        while (delta > 0 && rowIndex >= 0) {
	          if (delta < invisibleRowHeight) {
	            position -= delta;
	            delta = 0;
	          } else {
	            position -= invisibleRowHeight;
	            delta -= invisibleRowHeight;
	            rowIndex--;
	          }
	          if (rowIndex >= 0) {
	            var change = this._updateRowHeight(rowIndex);
	            invisibleRowHeight = this._storedHeights[rowIndex];
	            position += change;
	          }
	        }
	      }

	      var maxPosition = this._contentHeight - this._viewportHeight;
	      position = (0, _clamp2.default)(position, 0, maxPosition);
	      this._position = position;
	      var firstRowIndex = this._rowOffsets.greatestLowerBound(position);
	      firstRowIndex = (0, _clamp2.default)(firstRowIndex, 0, Math.max(this._rowCount - 1, 0));
	      firstRowPosition = this._rowOffsets.sumUntil(firstRowIndex);
	      var firstRowOffset = firstRowPosition - position;

	      this._updateHeightsInViewport(firstRowIndex, firstRowOffset);
	      this._updateHeightsAboveViewport(firstRowIndex);

	      return {
	        index: firstRowIndex,
	        offset: firstRowOffset,
	        position: this._position,
	        contentHeight: this._contentHeight
	      };
	    }
	  }, {
	    key: '_getRowAtEndPosition',
	    value: function _getRowAtEndPosition( /*number*/rowIndex) /*number*/{
	      // We need to update enough rows above the selected one to be sure that when
	      // we scroll to selected position all rows between first shown and selected
	      // one have most recent heights computed and will not resize
	      this._updateRowHeight(rowIndex);
	      var currentRowIndex = rowIndex;
	      var top = this._storedHeights[currentRowIndex];
	      while (top < this._viewportHeight && currentRowIndex >= 0) {
	        currentRowIndex--;
	        if (currentRowIndex >= 0) {
	          this._updateRowHeight(currentRowIndex);
	          top += this._storedHeights[currentRowIndex];
	        }
	      }
	      var position = this._rowOffsets.sumTo(rowIndex) - this._viewportHeight;
	      if (position < 0) {
	        position = 0;
	      }
	      return position;
	    }
	  }, {
	    key: 'scrollTo',
	    value: function scrollTo( /*number*/position) /*object*/{
	      if (this._rowCount === 0) {
	        return NO_ROWS_SCROLL_RESULT;
	      }
	      if (position <= 0) {
	        // If position less than or equal to 0 first row should be fully visible
	        // on top
	        this._position = 0;
	        this._updateHeightsInViewport(0, 0);

	        return {
	          index: 0,
	          offset: 0,
	          position: this._position,
	          contentHeight: this._contentHeight
	        };
	      } else if (position >= this._contentHeight - this._viewportHeight) {
	        // If position is equal to or greater than max scroll value, we need
	        // to make sure to have bottom border of last row visible.
	        var rowIndex = this._rowCount - 1;
	        position = this._getRowAtEndPosition(rowIndex);
	      }
	      this._position = position;

	      var firstRowIndex = this._rowOffsets.greatestLowerBound(position);
	      firstRowIndex = (0, _clamp2.default)(firstRowIndex, 0, Math.max(this._rowCount - 1, 0));
	      var firstRowPosition = this._rowOffsets.sumUntil(firstRowIndex);
	      var firstRowOffset = firstRowPosition - position;

	      this._updateHeightsInViewport(firstRowIndex, firstRowOffset);
	      this._updateHeightsAboveViewport(firstRowIndex);

	      return {
	        index: firstRowIndex,
	        offset: firstRowOffset,
	        position: this._position,
	        contentHeight: this._contentHeight
	      };
	    }

	    /**
	     * Allows to scroll to selected row with specified offset. It always
	     * brings that row to top of viewport with that offset
	     */

	  }, {
	    key: 'scrollToRow',
	    value: function scrollToRow( /*number*/rowIndex, /*number*/offset) /*object*/{
	      rowIndex = (0, _clamp2.default)(rowIndex, 0, Math.max(this._rowCount - 1, 0));
	      offset = (0, _clamp2.default)(offset, -this._storedHeights[rowIndex], 0);
	      var firstRow = this._rowOffsets.sumUntil(rowIndex);
	      return this.scrollTo(firstRow - offset);
	    }

	    /**
	     * Allows to scroll to selected row by bringing it to viewport with minimal
	     * scrolling. This that if row is fully visible, scroll will not be changed.
	     * If top border of row is above top of viewport it will be scrolled to be
	     * fully visible on the top of viewport. If the bottom border of row is
	     * below end of viewport, it will be scrolled up to be fully visible on the
	     * bottom of viewport.
	     */

	  }, {
	    key: 'scrollRowIntoView',
	    value: function scrollRowIntoView( /*number*/rowIndex) /*object*/{
	      rowIndex = (0, _clamp2.default)(rowIndex, 0, Math.max(this._rowCount - 1, 0));
	      var rowBegin = this._rowOffsets.sumUntil(rowIndex);
	      var rowEnd = rowBegin + this._storedHeights[rowIndex];
	      if (rowBegin < this._position) {
	        return this.scrollTo(rowBegin);
	      } else if (this._position + this._viewportHeight < rowEnd) {
	        var position = this._getRowAtEndPosition(rowIndex);
	        return this.scrollTo(position);
	      }
	      return this.scrollTo(this._position);
	    }
	  }]);

	  return FixedDataTableScrollHelper;
	}();

	module.exports = FixedDataTableScrollHelper;

/***/ }),
/* 87 */
/***/ (function(module, exports, __webpack_require__) {

	/* WEBPACK VAR INJECTION */(function(global) {/**
	 * Copyright Schrodinger, LLC
	 * All rights reserved.
	 *
	 * This source code is licensed under the BSD-style license found in the
	 * LICENSE file in the root directory of this source tree. An additional grant
	 * of patent rights can be found in the PATENTS file in the same directory.
	 *
	 * @providesModule PrefixIntervalTree
	 * 
	 * @typechecks
	 */

	'use strict';

	var _createClass = function () { function defineProperties(target, props) { for (var i = 0; i < props.length; i++) { var descriptor = props[i]; descriptor.enumerable = descriptor.enumerable || false; descriptor.configurable = true; if ("value" in descriptor) descriptor.writable = true; Object.defineProperty(target, descriptor.key, descriptor); } } return function (Constructor, protoProps, staticProps) { if (protoProps) defineProperties(Constructor.prototype, protoProps); if (staticProps) defineProperties(Constructor, staticProps); return Constructor; }; }();

	var _invariant = __webpack_require__(68);

	var _invariant2 = _interopRequireDefault(_invariant);

	function _interopRequireDefault(obj) { return obj && obj.__esModule ? obj : { default: obj }; }

	function _classCallCheck(instance, Constructor) { if (!(instance instanceof Constructor)) { throw new TypeError("Cannot call a class as a function"); } }

	var parent = function parent(node) {
	  return Math.floor(node / 2);
	};

	var Int32Array = global.Int32Array || function (size) {
	  var xs = [];
	  for (var i = size - 1; i >= 0; --i) {
	    xs[i] = 0;
	  }
	  return xs;
	};

	/**
	 * Computes the next power of 2 after or equal to x.
	 */
	function ceilLog2(x) {
	  var y = 1;
	  while (y < x) {
	    y *= 2;
	  }
	  return y;
	}

	/**
	 * A prefix interval tree stores an numeric array and the partial sums of that
	 * array. It is optimized for updating the values of the array without
	 * recomputing all of the partial sums.
	 *
	 *   - O(ln n) update
	 *   - O(1) lookup
	 *   - O(ln n) compute a partial sum
	 *   - O(n) space
	 *
	 * Note that the sequence of partial sums is one longer than the array, so that
	 * the first partial sum is always 0, and the last partial sum is the sum of the
	 * entire array.
	 */

	var PrefixIntervalTree = function () {
	  function PrefixIntervalTree(xs) {
	    _classCallCheck(this, PrefixIntervalTree);

	    /**
	     * Number of elements in the array
	     *
	     * @type {number}
	     * @private
	     */
	    this._size = xs.length;

	    /**
	     * Half the size of the heap. It is also the number of non-leaf nodes, and the
	     * index of the first element in the heap. Always a power of 2.
	     *
	     * @type {number}
	     * @private
	     */
	    this._half = ceilLog2(this._size);

	    /**
	     * Binary heap
	     *
	     * @type {!Array.<number>}
	     * @const
	     * @private
	     */
	    this._heap = new Int32Array(2 * this._half);

	    var i;
	    for (i = 0; i < this._size; ++i) {
	      this._heap[this._half + i] = xs[i];
	    }

	    for (i = this._half - 1; i > 0; --i) {
	      this._heap[i] = this._heap[2 * i] + this._heap[2 * i + 1];
	    }
	  }

	  _createClass(PrefixIntervalTree, [{
	    key: 'set',
	    value: function set(index, value) {
	      (0, _invariant2.default)(0 <= index && index < this._size, 'Index out of range %s', index);

	      var node = this._half + index;
	      this._heap[node] = value;

	      node = parent(node);
	      for (; node !== 0; node = parent(node)) {
	        this._heap[node] = this._heap[2 * node] + this._heap[2 * node + 1];
	      }
	    }
	  }, {
	    key: 'get',
	    value: function get(index) {
	      (0, _invariant2.default)(0 <= index && index < this._size, 'Index out of range %s', index);

	      var node = this._half + index;
	      return this._heap[node];
	    }
	  }, {
	    key: 'getSize',
	    value: function getSize() {
	      return this._size;
	    }

	    /**
	     * Returns the sum get(0) + get(1) + ... + get(end - 1).
	     */

	  }, {
	    key: 'sumUntil',
	    value: function sumUntil(end) {
	      (0, _invariant2.default)(0 <= end && end < this._size + 1, 'Index out of range %s', end);

	      if (end === 0) {
	        return 0;
	      }

	      var node = this._half + end - 1;
	      var sum = this._heap[node];
	      for (; node !== 1; node = parent(node)) {
	        if (node % 2 === 1) {
	          sum += this._heap[node - 1];
	        }
	      }

	      return sum;
	    }

	    /**
	     * Returns the sum get(0) + get(1) + ... + get(inclusiveEnd).
	     */

	  }, {
	    key: 'sumTo',
	    value: function sumTo(inclusiveEnd) {
	      (0, _invariant2.default)(0 <= inclusiveEnd && inclusiveEnd < this._size, 'Index out of range %s', inclusiveEnd);
	      return this.sumUntil(inclusiveEnd + 1);
	    }

	    /**
	     * Returns the sum get(begin) + get(begin + 1) + ... + get(end - 1).
	     */

	  }, {
	    key: 'sum',
	    value: function sum(begin, end) {
	      (0, _invariant2.default)(begin <= end, 'Begin must precede end');
	      return this.sumUntil(end) - this.sumUntil(begin);
	    }

	    /**
	     * Returns the smallest i such that 0 <= i <= size and sumUntil(i) <= t, or
	     * -1 if no such i exists.
	     */

	  }, {
	    key: 'greatestLowerBound',
	    value: function greatestLowerBound(t) {
	      if (t < 0) {
	        return -1;
	      }

	      var node = 1;
	      if (this._heap[node] <= t) {
	        return this._size;
	      }

	      while (node < this._half) {
	        var leftSum = this._heap[2 * node];
	        if (t < leftSum) {
	          node = 2 * node;
	        } else {
	          node = 2 * node + 1;
	          t -= leftSum;
	        }
	      }

	      return node - this._half;
	    }

	    /**
	     * Returns the smallest i such that 0 <= i <= size and sumUntil(i) < t, or
	     * -1 if no such i exists.
	     */

	  }, {
	    key: 'greatestStrictLowerBound',
	    value: function greatestStrictLowerBound(t) {
	      if (t <= 0) {
	        return -1;
	      }

	      var node = 1;
	      if (this._heap[node] < t) {
	        return this._size;
	      }

	      while (node < this._half) {
	        var leftSum = this._heap[2 * node];
	        if (t <= leftSum) {
	          node = 2 * node;
	        } else {
	          node = 2 * node + 1;
	          t -= leftSum;
	        }
	      }

	      return node - this._half;
	    }

	    /**
	     * Returns the smallest i such that 0 <= i <= size and t <= sumUntil(i), or
	     * size + 1 if no such i exists.
	     */

	  }, {
	    key: 'leastUpperBound',
	    value: function leastUpperBound(t) {
	      return this.greatestStrictLowerBound(t) + 1;
	    }

	    /**
	     * Returns the smallest i such that 0 <= i <= size and t < sumUntil(i), or
	     * size + 1 if no such i exists.
	     */

	  }, {
	    key: 'leastStrictUpperBound',
	    value: function leastStrictUpperBound(t) {
	      return this.greatestLowerBound(t) + 1;
	    }
	  }], [{
	    key: 'uniform',
	    value: function uniform(size, initialValue) {
	      var xs = [];
	      for (var i = size - 1; i >= 0; --i) {
	        xs[i] = initialValue;
	      }

	      return new PrefixIntervalTree(xs);
	    }
	  }, {
	    key: 'empty',
	    value: function empty(size) {
	      return PrefixIntervalTree.uniform(size, 0);
	    }
	  }]);

	  return PrefixIntervalTree;
	}();

	module.exports = PrefixIntervalTree;
	/* WEBPACK VAR INJECTION */}.call(exports, (function() { return this; }())))

/***/ }),
/* 88 */
/***/ (function(module, exports, __webpack_require__) {

	/**
	 * Copyright Schrodinger, LLC
	 * All rights reserved.
	 *
	 * This source code is licensed under the BSD-style license found in the
	 * LICENSE file in the root directory of this source tree. An additional grant
	 * of patent rights can be found in the PATENTS file in the same directory.
	 *
	 * @providesModule FixedDataTableWidthHelper
	 * @typechecks
	 */

	'use strict';

	var _React = __webpack_require__(29);

	var _React2 = _interopRequireDefault(_React);

	function _interopRequireDefault(obj) { return obj && obj.__esModule ? obj : { default: obj }; }

	function getTotalWidth( /*array*/columns) /*number*/{
	  var totalWidth = 0;
	  for (var i = 0; i < columns.length; ++i) {
	    totalWidth += columns[i].props.width;
	  }
	  return totalWidth;
	}

	function getTotalFlexGrow( /*array*/columns) /*number*/{
	  var totalFlexGrow = 0;
	  for (var i = 0; i < columns.length; ++i) {
	    totalFlexGrow += columns[i].props.flexGrow || 0;
	  }
	  return totalFlexGrow;
	}

	function distributeFlexWidth(
	/*array*/columns,
	/*number*/flexWidth) /*object*/{
	  if (flexWidth <= 0) {
	    return {
	      columns: columns,
	      width: getTotalWidth(columns)
	    };
	  }
	  var remainingFlexGrow = getTotalFlexGrow(columns);
	  var remainingFlexWidth = flexWidth;
	  var newColumns = [];
	  var totalWidth = 0;
	  for (var i = 0; i < columns.length; ++i) {
	    var column = columns[i];
	    if (!column.props.flexGrow) {
	      totalWidth += column.props.width;
	      newColumns.push(column);
	      continue;
	    }
	    var columnFlexWidth = Math.floor(column.props.flexGrow / remainingFlexGrow * remainingFlexWidth);
	    var newColumnWidth = Math.floor(column.props.width + columnFlexWidth);
	    totalWidth += newColumnWidth;

	    remainingFlexGrow -= column.props.flexGrow;
	    remainingFlexWidth -= columnFlexWidth;

	    newColumns.push(_React2.default.cloneElement(column, { width: newColumnWidth }));
	  }

	  return {
	    columns: newColumns,
	    width: totalWidth
	  };
	}

	function adjustColumnGroupWidths(
	/*array*/columnGroups,
	/*number*/expectedWidth) /*object*/{
	  var allColumns = [];
	  var i;
	  for (i = 0; i < columnGroups.length; ++i) {
	    _React2.default.Children.forEach(columnGroups[i].props.children, function (column) {
	      allColumns.push(column);
	    });
	  }
	  var columnsWidth = getTotalWidth(allColumns);
	  var remainingFlexGrow = getTotalFlexGrow(allColumns);
	  var remainingFlexWidth = Math.max(expectedWidth - columnsWidth, 0);

	  var newAllColumns = [];
	  var newColumnGroups = [];

	  for (i = 0; i < columnGroups.length; ++i) {
	    var columnGroup = columnGroups[i];
	    var currentColumns = [];

	    _React2.default.Children.forEach(columnGroup.props.children, function (column) {
	      currentColumns.push(column);
	    });

	    var columnGroupFlexGrow = getTotalFlexGrow(currentColumns);
	    var columnGroupFlexWidth = Math.floor(columnGroupFlexGrow / remainingFlexGrow * remainingFlexWidth);

	    var newColumnSettings = distributeFlexWidth(currentColumns, columnGroupFlexWidth);

	    remainingFlexGrow -= columnGroupFlexGrow;
	    remainingFlexWidth -= columnGroupFlexWidth;

	    for (var j = 0; j < newColumnSettings.columns.length; ++j) {
	      newAllColumns.push(newColumnSettings.columns[j]);
	    }

	    newColumnGroups.push(_React2.default.cloneElement(columnGroup, { width: newColumnSettings.width }));
	  }

	  return {
	    columns: newAllColumns,
	    columnGroups: newColumnGroups
	  };
	}

	function adjustColumnWidths(
	/*array*/columns,
	/*number*/expectedWidth) /*array*/{
	  var columnsWidth = getTotalWidth(columns);
	  if (columnsWidth < expectedWidth) {
	    return distributeFlexWidth(columns, expectedWidth - columnsWidth).columns;
	  }
	  return columns;
	}

	var FixedDataTableWidthHelper = {
	  getTotalWidth: getTotalWidth,
	  getTotalFlexGrow: getTotalFlexGrow,
	  distributeFlexWidth: distributeFlexWidth,
	  adjustColumnWidths: adjustColumnWidths,
	  adjustColumnGroupWidths: adjustColumnGroupWidths
	};

	module.exports = FixedDataTableWidthHelper;

/***/ }),
/* 89 */
/***/ (function(module, exports) {

	"use strict";

	/**
	 * Copyright Schrodinger, LLC
	 * All rights reserved.
	 *
	 * This source code is licensed under the BSD-style license found in the
	 * LICENSE file in the root directory of this source tree. An additional grant
	 * of patent rights can be found in the PATENTS file in the same directory.
	 *
	 * @providesModule debounceCore
	 * @typechecks
	 */

	/**
	 * Invokes the given callback after a specified number of milliseconds have
	 * elapsed, ignoring subsequent calls.
	 *
	 * For example, if you wanted to update a preview after the user stops typing
	 * you could do the following:
	 *
	 *   elem.addEventListener('keyup', debounce(this.updatePreview, 250), false);
	 *
	 * The returned function has a reset method which can be called to cancel a
	 * pending invocation.
	 *
	 *   var debouncedUpdatePreview = debounce(this.updatePreview, 250);
	 *   elem.addEventListener('keyup', debouncedUpdatePreview, false);
	 *
	 *   // later, to cancel pending calls
	 *   debouncedUpdatePreview.reset();
	 *
	 * @param {function} func - the function to debounce
	 * @param {number} wait - how long to wait in milliseconds
	 * @param {*} context - optional context to invoke the function in
	 * @param {?function} setTimeoutFunc - an implementation of setTimeout
	 *  if nothing is passed in the default setTimeout function is used
	  * @param {?function} clearTimeoutFunc - an implementation of clearTimeout
	 *  if nothing is passed in the default clearTimeout function is used
	 */
	function debounce(func, wait, context, setTimeoutFunc, clearTimeoutFunc) {
	  setTimeoutFunc = setTimeoutFunc || setTimeout;
	  clearTimeoutFunc = clearTimeoutFunc || clearTimeout;
	  var timeout;

	  function debouncer() {
	    for (var _len = arguments.length, args = Array(_len), _key = 0; _key < _len; _key++) {
	      args[_key] = arguments[_key];
	    }

	    debouncer.reset();

	    var callback = function callback() {
	      func.apply(context, args);
	    };
	    callback.__SMmeta = func.__SMmeta;
	    timeout = setTimeoutFunc(callback, wait);
	  }

	  debouncer.reset = function () {
	    clearTimeoutFunc(timeout);
	  };

	  return debouncer;
	}

	module.exports = debounce;

/***/ })
/******/ ])
});
;<|MERGE_RESOLUTION|>--- conflicted
+++ resolved
@@ -472,12 +472,6 @@
 	    rowKeyGetter: _propTypes2.default.func,
 
 	    /**
-	     * If specified, `rowKeyGetter(index)` is called for each row and the
-	     * returned value overrides `key` for the particular row.
-	     */
-	    rowKeyGetter: PropTypes.func,
-
-	    /**
 	     * Pixel height of the column group header.
 	     */
 	    groupHeaderHeight: _propTypes2.default.number,
@@ -564,7 +558,7 @@
 	    /**
 	     * Callback that is called when resizer is double clicked.
 	     */
-	    onColumnResizeDoubleClick: PropTypes.func,
+	    onColumnResizeDoubleClick: _propTypes2.default.func,
 
 	    /**
 	     * Callback that is called when resizer has been released
@@ -605,22 +599,18 @@
 	    /**
 	     * Whether columns are currently being reordered.
 	     */
-<<<<<<< HEAD
-	    isColumnReordering: PropTypes.bool,
+	    isColumnReordering: _propTypes2.default.bool,
 
 	    /**
 	     * Whether table is displayed with borders below rows.
 	     */
-	    showBorderOnAllRows: PropTypes.bool
-=======
-	    isColumnReordering: _propTypes2.default.bool,
+	    showBorderOnAllRows: _propTypes2.default.bool,
 
 	    /**
 	     * The number of rows outside the viewport to prerender. Defaults to roughly
 	     * half of the number of visible rows.
 	     */
 	    bufferRowCount: _propTypes2.default.number
->>>>>>> 38015259
 	  },
 
 	  getDefaultProps: function getDefaultProps() /*object*/{
@@ -631,11 +621,8 @@
 	      showScrollbarX: true,
 	      showScrollbarY: true,
 	      touchScrollEnabled: false,
-<<<<<<< HEAD
-	      showBorderOnAllRows: true
-=======
+	      showBorderOnAllRows: true,
 	      stopScrollPropagation: false
->>>>>>> 38015259
 	    };
 	  },
 	  componentWillMount: function componentWillMount() {
@@ -911,13 +898,9 @@
 	      scrollableColumns: state.bodyScrollableColumns,
 	      showLastRowBorder: true,
 	      width: state.width,
-<<<<<<< HEAD
 	      showBorderOnAllRows: state.showBorderOnAllRows,
-	      rowPositionGetter: this._scrollHelper.getRowPosition
-=======
 	      rowPositionGetter: this._scrollHelper.getRowPosition,
 	      bufferRowCount: this.state.bufferRowCount
->>>>>>> 38015259
 	    });
 	  },
 
@@ -2429,6 +2412,10 @@
 	process.removeListener = noop;
 	process.removeAllListeners = noop;
 	process.emit = noop;
+	process.prependListener = noop;
+	process.prependOnceListener = noop;
+
+	process.listeners = function (name) { return [] }
 
 	process.binding = function (name) {
 	    throw new Error('process.binding is not supported');
@@ -3101,6 +3088,20 @@
 	      return emptyFunction.thatReturnsNull;
 	    }
 
+	    for (var i = 0; i < arrayOfTypeCheckers.length; i++) {
+	      var checker = arrayOfTypeCheckers[i];
+	      if (typeof checker !== 'function') {
+	        warning(
+	          false,
+	          'Invalid argument supplid to oneOfType. Expected an array of check functions, but ' +
+	          'received %s at index %s.',
+	          getPostfixForTypeWarning(checker),
+	          i
+	        );
+	        return emptyFunction.thatReturnsNull;
+	      }
+	    }
+
 	    function validate(props, propName, componentName, location, propFullName) {
 	      for (var i = 0; i < arrayOfTypeCheckers.length; i++) {
 	        var checker = arrayOfTypeCheckers[i];
@@ -3233,6 +3234,9 @@
 	  // This handles more types than `getPropType`. Only used for error messages.
 	  // See `createPrimitiveTypeChecker`.
 	  function getPreciseType(propValue) {
+	    if (typeof propValue === 'undefined' || propValue === null) {
+	      return '' + propValue;
+	    }
 	    var propType = getPropType(propValue);
 	    if (propType === 'object') {
 	      if (propValue instanceof Date) {
@@ -3242,6 +3246,23 @@
 	      }
 	    }
 	    return propType;
+	  }
+
+	  // Returns a string that is postfixed to a warning about an invalid type.
+	  // For example, "undefined" or "of type array"
+	  function getPostfixForTypeWarning(value) {
+	    var type = getPreciseType(value);
+	    switch (type) {
+	      case 'array':
+	      case 'object':
+	        return 'an ' + type;
+	      case 'boolean':
+	      case 'date':
+	      case 'regexp':
+	        return 'a ' + type;
+	      default:
+	        return type;
+	    }
 	  }
 
 	  // Returns class name of the object, if any.
@@ -3365,11 +3386,14 @@
 
 	var emptyFunction = __webpack_require__(38);
 	var invariant = __webpack_require__(36);
+	var ReactPropTypesSecret = __webpack_require__(41);
 
 	module.exports = function() {
-	  // Important!
-	  // Keep this list in sync with production version in `./factoryWithTypeCheckers.js`.
-	  function shim() {
+	  function shim(props, propName, componentName, location, propFullName, secret) {
+	    if (secret === ReactPropTypesSecret) {
+	      // It is still safe when called from React.
+	      return;
+	    }
 	    invariant(
 	      false,
 	      'Calling PropTypes validators directly is not supported by the `prop-types` package. ' +
@@ -3381,6 +3405,8 @@
 	  function getShim() {
 	    return shim;
 	  };
+	  // Important!
+	  // Keep this list in sync with production version in `./factoryWithTypeCheckers.js`.
 	  var ReactPropTypes = {
 	    array: shim,
 	    bool: shim,
@@ -5937,30 +5963,6 @@
 	  displayName: 'FixedDataTableBufferedRows',
 
 	  propTypes: {
-<<<<<<< HEAD
-	    isScrolling: PropTypes.bool,
-	    defaultRowHeight: PropTypes.number.isRequired,
-	    firstRowIndex: PropTypes.number.isRequired,
-	    firstRowOffset: PropTypes.number.isRequired,
-	    fixedColumns: PropTypes.array.isRequired,
-	    height: PropTypes.number.isRequired,
-	    offsetTop: PropTypes.number.isRequired,
-	    onRowClick: PropTypes.func,
-	    onRowDoubleClick: PropTypes.func,
-	    onRowMouseDown: PropTypes.func,
-	    onRowMouseEnter: PropTypes.func,
-	    onRowMouseLeave: PropTypes.func,
-	    rowClassNameGetter: PropTypes.func,
-	    rowsCount: PropTypes.number.isRequired,
-	    rowHeightGetter: PropTypes.func,
-	    rowKeyGetter: PropTypes.func,
-	    rowPositionGetter: PropTypes.func.isRequired,
-	    scrollLeft: PropTypes.number.isRequired,
-	    scrollableColumns: PropTypes.array.isRequired,
-	    showLastRowBorder: PropTypes.bool,
-	    showBorderOnAllRows: PropTypes.bool,
-	    width: PropTypes.number.isRequired
-=======
 	    bufferRowCount: _propTypes2.default.number,
 	    isScrolling: _propTypes2.default.bool,
 	    defaultRowHeight: _propTypes2.default.number.isRequired,
@@ -5982,8 +5984,8 @@
 	    scrollLeft: _propTypes2.default.number.isRequired,
 	    scrollableColumns: _propTypes2.default.array.isRequired,
 	    showLastRowBorder: _propTypes2.default.bool,
+	    showBorderOnAllRows: _propTypes2.default.bool,
 	    width: _propTypes2.default.number.isRequired
->>>>>>> 38015259
 	  },
 
 	  getInitialState: function getInitialState() /*object*/{
@@ -6665,13 +6667,10 @@
 
 	'use strict';
 
-<<<<<<< HEAD
-=======
 	var _extends = Object.assign || function (target) { for (var i = 1; i < arguments.length; i++) { var source = arguments[i]; for (var key in source) { if (Object.prototype.hasOwnProperty.call(source, key)) { target[key] = source[key]; } } } return target; };
 
 	var _createClass = function () { function defineProperties(target, props) { for (var i = 0; i < props.length; i++) { var descriptor = props[i]; descriptor.enumerable = descriptor.enumerable || false; descriptor.configurable = true; if ("value" in descriptor) descriptor.writable = true; Object.defineProperty(target, descriptor.key, descriptor); } } return function (Constructor, protoProps, staticProps) { if (protoProps) defineProperties(Constructor.prototype, protoProps); if (staticProps) defineProperties(Constructor, staticProps); return Constructor; }; }();
 
->>>>>>> 38015259
 	var _React = __webpack_require__(29);
 
 	var _React2 = _interopRequireDefault(_React);
@@ -6712,13 +6711,8 @@
 	var FixedDataTableRowImpl = function (_React$Component) {
 	  _inherits(FixedDataTableRowImpl, _React$Component);
 
-<<<<<<< HEAD
-	var FixedDataTableRow = _React2.default.createClass({
-	  displayName: 'FixedDataTableRow',
-=======
 	  function FixedDataTableRowImpl() {
 	    var _ref;
->>>>>>> 38015259
 
 	    var _temp, _this, _ret;
 
@@ -6775,21 +6769,27 @@
 	        height: this.props.height
 	      };
 
+	      var innerHeight = this.props.height - (this.props.hasBottomBorder ? 1 : 0);
+
+	      (0, _FixedDataTableTranslateDOMPosition2.default)(style, 0, this.props.offsetTop, this._initialRender);
+
 	      var className = (0, _cx2.default)({
 	        'fixedDataTableRowLayout/main': true,
 	        'public/fixedDataTableRow/main': true,
 	        'public/fixedDataTableRow/highlighted': this.props.index % 2 === 1,
 	        'public/fixedDataTableRow/odd': this.props.index % 2 === 1,
-	        'public/fixedDataTableRow/even': this.props.index % 2 === 0
+	        'public/fixedDataTableRow/even': this.props.index % 2 === 0,
+	        'public/fixedDataTable/hasBottomBorder': this.props.hasBottomBorder,
+	        'fixedDataTableLayout/hasBottomBorder': this.props.hasBottomBorder
 	      });
 	      var fixedColumnsWidth = this._getColumnsWidth(this.props.fixedColumns);
 	      var fixedColumns = _React2.default.createElement(_FixedDataTableCellGroup2.default, {
 	        key: 'fixed_cells',
+	        className: 'fixedDataTable_fixed_cells',
 	        isScrolling: this.props.isScrolling,
-	        height: this.props.height,
+	        height: innerHeight,
 	        left: 0,
 	        width: fixedColumnsWidth,
-	        zIndex: 2,
 	        columns: this.props.fixedColumns,
 	        onColumnResize: this.props.onColumnResize,
 	        onColumnReorder: this.props.onColumnReorder,
@@ -6797,18 +6797,18 @@
 	        onColumnReorderEnd: this.props.onColumnReorderEnd,
 	        isColumnReordering: this.props.isColumnReordering,
 	        columnReorderingData: this.props.columnReorderingData,
-	        rowHeight: this.props.height,
+	        rowHeight: innerHeight,
 	        rowIndex: this.props.index
 	      });
 	      var columnsLeftShadow = this._renderColumnsLeftShadow(fixedColumnsWidth);
 	      var scrollableColumns = _React2.default.createElement(_FixedDataTableCellGroup2.default, {
 	        key: 'scrollable_cells',
+	        className: 'fixedDataTable_scrollable_cells',
 	        isScrolling: this.props.isScrolling,
-	        height: this.props.height,
+	        height: innerHeight,
 	        left: this.props.scrollLeft,
 	        offsetLeft: fixedColumnsWidth,
 	        width: this.props.width - fixedColumnsWidth,
-	        zIndex: 0,
 	        columns: this.props.scrollableColumns,
 	        onColumnResize: this.props.onColumnResize,
 	        onColumnReorder: this.props.onColumnReorder,
@@ -6816,7 +6816,7 @@
 	        onColumnReorderEnd: this.props.onColumnReorderEnd,
 	        isColumnReordering: this.props.isColumnReordering,
 	        columnReorderingData: this.props.columnReorderingData,
-	        rowHeight: this.props.height,
+	        rowHeight: innerHeight,
 	        rowIndex: this.props.index
 	      });
 	      var scrollableColumnsWidth = this._getColumnsWidth(this.props.scrollableColumns);
@@ -6871,25 +6871,11 @@
 	   */
 	  scrollableColumns: _propTypes2.default.array.isRequired,
 
-<<<<<<< HEAD
-	    /**
-	     * Callback for when the mouse is released to complete reordering.
-	     * @param number distance
-	     */
-	    onColumnReorderEnd: PropTypes.func,
-
-	    /**
-	     * Whether the row has a bottom borer accross it
-	     */
-	    hasBottomBorder: PropTypes.bool
-	  },
-=======
 	  /**
 	   * The distance between the left edge of the table and the leftmost portion
 	   * of the row currently visible in the table.
 	   */
 	  scrollLeft: _propTypes2.default.number.isRequired,
->>>>>>> 38015259
 
 	  /**
 	   * Width of the row.
@@ -6940,66 +6926,16 @@
 	   * Callback for when the mouse is released to complete reordering.
 	   * @param number distance
 	   */
-	  onColumnReorderEnd: _propTypes2.default.func
+	  onColumnReorderEnd: _propTypes2.default.func,
+
+	  /**
+	   * Whether the row has a bottom borer accross it
+	   */
+	  hasBottomBorder: _propTypes2.default.bool
 	};
 
-<<<<<<< HEAD
-	    var innerHeight = this.props.height - (this.props.hasBottomBorder ? 1 : 0);
-
-	    (0, _FixedDataTableTranslateDOMPosition2.default)(style, 0, this.props.offsetTop, this._initialRender);
-
-	    var className = (0, _cx2.default)({
-	      'fixedDataTableRowLayout/main': true,
-	      'public/fixedDataTableRow/main': true,
-	      'public/fixedDataTableRow/highlighted': this.props.index % 2 === 1,
-	      'public/fixedDataTableRow/odd': this.props.index % 2 === 1,
-	      'public/fixedDataTableRow/even': this.props.index % 2 === 0,
-	      'public/fixedDataTable/hasBottomBorder': this.props.hasBottomBorder,
-	      'fixedDataTableLayout/hasBottomBorder': this.props.hasBottomBorder
-	    });
-	    var fixedColumnsWidth = this._getColumnsWidth(this.props.fixedColumns);
-	    var fixedColumns = _React2.default.createElement(_FixedDataTableCellGroup2.default, {
-	      key: 'fixed_cells',
-	      className: 'fixedDataTable_fixed_cells',
-	      isScrolling: this.props.isScrolling,
-	      height: innerHeight,
-	      left: 0,
-	      width: fixedColumnsWidth,
-	      columns: this.props.fixedColumns,
-	      onColumnResize: this.props.onColumnResize,
-	      onColumnReorder: this.props.onColumnReorder,
-	      onColumnReorderMove: this.props.onColumnReorderMove,
-	      onColumnReorderEnd: this.props.onColumnReorderEnd,
-	      isColumnReordering: this.props.isColumnReordering,
-	      columnReorderingData: this.props.columnReorderingData,
-	      rowHeight: innerHeight,
-	      rowIndex: this.props.index
-	    });
-	    var columnsLeftShadow = this._renderColumnsLeftShadow(fixedColumnsWidth);
-	    var scrollableColumns = _React2.default.createElement(_FixedDataTableCellGroup2.default, {
-	      key: 'scrollable_cells',
-	      className: 'fixedDataTable_scrollable_cells',
-	      isScrolling: this.props.isScrolling,
-	      height: innerHeight,
-	      left: this.props.scrollLeft,
-	      offsetLeft: fixedColumnsWidth,
-	      width: this.props.width - fixedColumnsWidth,
-	      columns: this.props.scrollableColumns,
-	      onColumnResize: this.props.onColumnResize,
-	      onColumnReorder: this.props.onColumnReorder,
-	      onColumnReorderMove: this.props.onColumnReorderMove,
-	      onColumnReorderEnd: this.props.onColumnReorderEnd,
-	      isColumnReordering: this.props.isColumnReordering,
-	      columnReorderingData: this.props.columnReorderingData,
-	      rowHeight: innerHeight,
-	      rowIndex: this.props.index
-	    });
-	    var scrollableColumnsWidth = this._getColumnsWidth(this.props.scrollableColumns);
-	    var columnsRightShadow = this._renderColumnsRightShadow(fixedColumnsWidth + scrollableColumnsWidth);
-=======
 	var FixedDataTableRow = function (_React$Component2) {
 	  _inherits(FixedDataTableRow, _React$Component2);
->>>>>>> 38015259
 
 	  function FixedDataTableRow() {
 	    _classCallCheck(this, FixedDataTableRow);
@@ -7025,27 +6961,6 @@
 	        height: this.props.height,
 	        zIndex: this.props.zIndex ? this.props.zIndex : 0
 	      };
-<<<<<<< HEAD
-	      return _React2.default.createElement('div', { className: className, style: style });
-	    }
-	  },
-	  _onClick: function _onClick( /*object*/event) {
-	    this.props.onClick(event, this.props.index);
-	  },
-	  _onDoubleClick: function _onDoubleClick( /*object*/event) {
-	    this.props.onDoubleClick(event, this.props.index);
-	  },
-	  _onMouseDown: function _onMouseDown( /*object*/event) {
-	    this.props.onMouseDown(event, this.props.index);
-	  },
-	  _onMouseEnter: function _onMouseEnter( /*object*/event) {
-	    this.props.onMouseEnter(event, this.props.index);
-	  },
-	  _onMouseLeave: function _onMouseLeave( /*object*/event) {
-	    this.props.onMouseLeave(event, this.props.index);
-	  }
-	});
-=======
 	      (0, _FixedDataTableTranslateDOMPosition2.default)(style, 0, this.props.offsetTop, this._initialRender);
 
 	      return _React2.default.createElement(
@@ -7090,7 +7005,6 @@
 	  width: _propTypes2.default.number.isRequired
 	};
 
->>>>>>> 38015259
 
 	module.exports = FixedDataTableRow;
 
@@ -7177,13 +7091,7 @@
 
 	    rowIndex: _propTypes2.default.number.isRequired,
 
-<<<<<<< HEAD
-	    width: PropTypes.number.isRequired
-=======
-	    width: _propTypes2.default.number.isRequired,
-
-	    zIndex: _propTypes2.default.number.isRequired
->>>>>>> 38015259
+	    width: _propTypes2.default.number.isRequired
 	  },
 
 	  componentWillMount: function componentWillMount() {
@@ -7295,16 +7203,7 @@
 
 	    offsetLeft: _propTypes2.default.number,
 
-<<<<<<< HEAD
-	    left: PropTypes.number
-=======
-	    left: _propTypes2.default.number,
-	    /**
-	     * Z-index on which the row will be displayed. Used e.g. for keeping
-	     * header and footer in front of other rows.
-	     */
-	    zIndex: _propTypes2.default.number.isRequired
->>>>>>> 38015259
+	    left: _propTypes2.default.number
 	  },
 
 	  shouldComponentUpdate: function shouldComponentUpdate( /*object*/nextProps) /*boolean*/{
@@ -7557,7 +7456,7 @@
 	  _createClass(FixedDataTableColumnGroup, [{
 	    key: 'render',
 	    value: function render() {
-	      if (true) {
+	      if (false) {
 	        throw new Error('Component <FixedDataTableColumnGroup /> should never render');
 	      }
 	      return null;
@@ -7605,21 +7504,6 @@
 	  fixed: false
 	};
 
-<<<<<<< HEAD
-	  getDefaultProps: function getDefaultProps() /*object*/{
-	    return {
-	      fixed: false
-	    };
-	  },
-	  render: function render() {
-	    if (false) {
-	      throw new Error('Component <FixedDataTableColumnGroup /> should never render');
-	    }
-	    return null;
-	  }
-	});
-=======
->>>>>>> 38015259
 
 	module.exports = FixedDataTableColumnGroup;
 
@@ -7672,7 +7556,7 @@
 	  _createClass(FixedDataTableColumn, [{
 	    key: 'render',
 	    value: function render() {
-	      if (true) {
+	      if (false) {
 	        throw new Error('Component <FixedDataTableColumn /> should never render');
 	      }
 	      return null;
@@ -7833,22 +7717,6 @@
 	  fixed: false
 	};
 
-<<<<<<< HEAD
-	  getDefaultProps: function getDefaultProps() /*object*/{
-	    return {
-	      allowCellsRecycling: false,
-	      fixed: false
-	    };
-	  },
-	  render: function render() {
-	    if (false) {
-	      throw new Error('Component <FixedDataTableColumn /> should never render');
-	    }
-	    return null;
-	  }
-	});
-=======
->>>>>>> 38015259
 
 	module.exports = FixedDataTableColumn;
 
